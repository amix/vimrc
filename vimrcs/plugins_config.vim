--- conflicted
+++ resolved
@@ -191,7 +191,6 @@
 """""""""""""""""""""""""""""""""""""""""""""""""""""""""""""""
 " Copy the link to the line of a Git repository to the clipboard
 nnoremap <leader>v :.GBrowse!<CR>
-<<<<<<< HEAD
 xnoremap <leader>v :GBrowse!<CR>
 
 
@@ -212,7 +211,4 @@
 let g:indentLine_enabled = 1
 let g:indentLine_concealcursor = ''
 let g:indentLine_char = '┆'
-let g:indentLine_faster = 1
-=======
-xnoremap <leader>v :GBrowse!<CR>
->>>>>>> 2b653aa9
+let g:indentLine_faster = 1