--- conflicted
+++ resolved
@@ -53,7 +53,6 @@
 endfunction
 au FileType coffee call CoffeeScriptFold()
 
-<<<<<<< HEAD
 """""""""""""""""""""""""""""""
 " => JSON section
 """""""""""""""""""""""""""""""
@@ -61,6 +60,5 @@
 " sth not working here http://visibletrap.blogspot.com/2010/05/vim-how-to-format-and-syntax-highlight.html
 " sudo cpan JSON::XS
 " au Filetype.json map <leader>jt  <Esc>:%!json_xs -f json -t json-pretty<CR>
-=======
-au FileType gitcommit call setpos('.', [0, 1, 1, 0])
->>>>>>> d2834224
+
+au FileType gitcommit call setpos('.', [0, 1, 1, 0])