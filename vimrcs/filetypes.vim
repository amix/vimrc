""""""""""""""""""""""""""""""
" => Python section
""""""""""""""""""""""""""""""
let python_highlight_all = 1
au FileType python syn keyword pythonDecorator True None False self

au BufNewFile,BufRead *.jinja set syntax=htmljinja
au BufNewFile,BufRead *.mako set ft=mako

au FileType python map <buffer> F :set foldmethod=indent<cr>

au FileType python inoremap <buffer> $r return 
au FileType python inoremap <buffer> $i import 
au FileType python inoremap <buffer> $p print 
au FileType python inoremap <buffer> $f #--- <esc>a
au FileType python map <buffer> <leader>1 /class 
au FileType python map <buffer> <leader>2 /def 
au FileType python map <buffer> <leader>C ?class 
au FileType python map <buffer> <leader>D ?def 
au FileType python set cindent
au FileType python set cinkeys-=0#
au FileType python set indentkeys-=0#


""""""""""""""""""""""""""""""
" => JavaScript section
"""""""""""""""""""""""""""""""
au FileType javascript call JavaScriptFold()
au FileType javascript setl fen
au FileType javascript setl nocindent

au FileType javascript imap <c-t> $log();<esc>hi
au FileType javascript imap <c-a> alert();<esc>hi

au FileType javascript inoremap <buffer> $r return 
au FileType javascript inoremap <buffer> $f //--- PH<esc>FP2xi

function! JavaScriptFold() 
    setl foldmethod=syntax
    setl foldlevelstart=1
    syn region foldBraces start=/{/ end=/}/ transparent fold keepend extend

    function! FoldText()
        return substitute(getline(v:foldstart), '{.*', '{...}', '')
    endfunction
    setl foldtext=FoldText()
endfunction


""""""""""""""""""""""""""""""
" => CoffeeScript section
"""""""""""""""""""""""""""""""
function! CoffeeScriptFold()
    setl foldmethod=indent
    setl foldlevelstart=1
endfunction
au FileType coffee call CoffeeScriptFold()

au FileType gitcommit call setpos('.', [0, 1, 1, 0])


""""""""""""""""""""""""""""""
" => Shell section
""""""""""""""""""""""""""""""
if exists('$TMUX') 
<<<<<<< HEAD
    if has('nvim')
        set termguicolors
    else
        set term=screen-256color 
    endif
endif
=======
    set term=screen-256color 
endif


""""""""""""""""""""""""""""""
" => Twig section
""""""""""""""""""""""""""""""
autocmd BufRead *.twig set syntax=html filetype=html
>>>>>>> bf879c50
<|MERGE_RESOLUTION|>--- conflicted
+++ resolved
@@ -63,20 +63,15 @@
 " => Shell section
 """"""""""""""""""""""""""""""
 if exists('$TMUX') 
-<<<<<<< HEAD
     if has('nvim')
         set termguicolors
     else
         set term=screen-256color 
     endif
 endif
-=======
-    set term=screen-256color 
-endif
 
 
 """"""""""""""""""""""""""""""
 " => Twig section
 """"""""""""""""""""""""""""""
-autocmd BufRead *.twig set syntax=html filetype=html
->>>>>>> bf879c50
+autocmd BufRead *.twig set syntax=html filetype=html