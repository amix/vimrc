--- conflicted
+++ resolved
@@ -8,14 +8,6 @@
   [[GH-2261]](https://github.com/fatih/vim-go/pull/2261)
 * Allow debugging of packages outside of GOPATH without a go.mod file.
   [[GH-2269]](https://github.com/fatih/vim-go/pull/2269)
-<<<<<<< HEAD
-* Show which example failed when Example tests fail
-  [[GH-2277]](https://github.com/fatih/vim-go/pull/2277)
-* Show function signature and return types in preview window when autocompleting functions and methods.
-  [[GH-2289]](https://github.com/fatih/vim-go/pull/2289)
-
-=======
->>>>>>> 5439d30a
 
 BUG FIXES:
 * display info about function and function types whose parameters are
@@ -34,13 +26,6 @@
   [[GH-2268]](https://github.com/fatih/vim-go/pull/2268)
 * Set the anchor for method documentation correctly.
   [[GH-2276]](https://github.com/fatih/vim-go/pull/2276)
-<<<<<<< HEAD
-* Respect the LSP information for determining where candidate matches start.
-  [[GH-2291]](https://github.com/fatih/vim-go/pull/2291)
-* Restore environment variables with backslashes correctly.
-  [[GH-2292]](https://github.com/fatih/vim-go/pull/2292)
-=======
->>>>>>> 5439d30a
 
 ## 1.20 - (April 22, 2019)
 
