--- conflicted
+++ resolved
@@ -66,15 +66,9 @@
 func! Test_GoTestShowName() abort
   let expected = [
         \ {'lnum': 0, 'bufnr': 0, 'col': 0, 'valid': 1, 'vcol': 0, 'nr': -1, 'type': '', 'pattern': '', 'text': 'TestHelloWorld'},
-<<<<<<< HEAD
-        \ {'lnum': 6, 'bufnr': 8, 'col': 0, 'valid': 1, 'vcol': 0, 'nr': -1, 'type': '', 'pattern': '', 'text': 'so long'},
-        \ {'lnum': 0, 'bufnr': 0, 'col': 0, 'valid': 1, 'vcol': 0, 'nr': -1, 'type': '', 'pattern': '', 'text': 'TestHelloWorld/sub'},
-        \ {'lnum': 9, 'bufnr': 8, 'col': 0, 'valid': 1, 'vcol': 0, 'nr': -1, 'type': '', 'pattern': '', 'text': 'thanks for all the fish'},
-=======
         \ {'lnum': 6, 'bufnr': 7, 'col': 0, 'valid': 1, 'vcol': 0, 'nr': -1, 'type': '', 'pattern': '', 'text': 'so long'},
         \ {'lnum': 0, 'bufnr': 0, 'col': 0, 'valid': 1, 'vcol': 0, 'nr': -1, 'type': '', 'pattern': '', 'text': 'TestHelloWorld/sub'},
         \ {'lnum': 9, 'bufnr': 7, 'col': 0, 'valid': 1, 'vcol': 0, 'nr': -1, 'type': '', 'pattern': '', 'text': 'thanks for all the fish'},
->>>>>>> 5439d30a
       \ ]
 
   let g:go_test_show_name=1
@@ -84,22 +78,14 @@
 
 func! Test_GoTestVet() abort
   let expected = [
-<<<<<<< HEAD
-        \ {'lnum': 6, 'bufnr': 11, 'col': 2, 'valid': 1, 'vcol': 0, 'nr': -1, 'type': '', 'pattern': '', 'text': 'Errorf format %v reads arg #1, but call has 0 args'},
-=======
         \ {'lnum': 6, 'bufnr': 10, 'col': 2, 'valid': 1, 'vcol': 0, 'nr': -1, 'type': '', 'pattern': '', 'text': 'Errorf format %v reads arg #1, but call has 0 args'},
->>>>>>> 5439d30a
       \ ]
   call s:test('veterror/veterror.go', expected)
 endfunc
 
 func! Test_GoTestTestCompilerError() abort
   let expected = [
-<<<<<<< HEAD
-        \ {'lnum': 10, 'bufnr': 9, 'col': 16, 'valid': 1, 'vcol': 0, 'nr': -1, 'type': '', 'pattern': '', 'text': 'cannot use r (type struct {}) as type io.Reader in argument to ioutil.ReadAll:'},
-=======
         \ {'lnum': 10, 'bufnr': 8, 'col': 16, 'valid': 1, 'vcol': 0, 'nr': -1, 'type': '', 'pattern': '', 'text': 'cannot use r (type struct {}) as type io.Reader in argument to ioutil.ReadAll:'},
->>>>>>> 5439d30a
         \ {'lnum': 0, 'bufnr': 0, 'col': 0, 'valid': 1, 'vcol': 0, 'nr': -1, 'type': '', 'pattern': '', 'text': 'struct {} does not implement io.Reader (missing Read method)'}
       \ ]
 
