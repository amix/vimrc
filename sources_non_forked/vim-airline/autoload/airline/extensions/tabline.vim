" MIT License. Copyright (c) 2013-2015 Bailey Ling.
" vim: et ts=2 sts=2 sw=2

let s:formatter = get(g:, 'airline#extensions#tabline#formatter', 'default')
let s:show_buffers = get(g:, 'airline#extensions#tabline#show_buffers', 1)
let s:show_tabs = get(g:, 'airline#extensions#tabline#show_tabs', 1)

<<<<<<< HEAD
let s:builder_context = {
      \ 'active'        : 1,
      \ 'right_sep'     : get(g:, 'airline#extensions#tabline#right_sep'    , g:airline_right_sep),
      \ 'right_alt_sep' : get(g:, 'airline#extensions#tabline#right_alt_sep', g:airline_right_alt_sep),
      \ }
if get(g:, 'airline_powerline_fonts', 0)
  let s:builder_context.left_sep     = get(g:, 'airline#extensions#tabline#left_sep'     , g:airline_left_sep)
  let s:builder_context.left_alt_sep = get(g:, 'airline#extensions#tabline#left_alt_sep' , g:airline_left_alt_sep)
else
  let s:builder_context.left_sep     = get(g:, 'airline#extensions#tabline#left_sep'     , ' ')
  let s:builder_context.left_alt_sep = get(g:, 'airline#extensions#tabline#left_alt_sep' , '|')
=======
let s:taboo = get(g:, 'airline#extensions#taboo#enabled', 1) && get(g:, 'loaded_taboo', 0)
if s:taboo
  let g:taboo_tabline = 0
>>>>>>> 095230d6
endif


function! airline#extensions#tabline#init(ext)
  if has('gui_running')
    set guioptions-=e
  endif

  autocmd User AirlineToggledOn call s:toggle_on()
  autocmd User AirlineToggledOff call s:toggle_off()

  call s:toggle_on()
  call a:ext.add_theme_func('airline#extensions#tabline#load_theme')
endfunction

function! s:toggle_off()
  call airline#extensions#tabline#autoshow#off()
  call airline#extensions#tabline#tabs#off()
  call airline#extensions#tabline#buffers#off()
endfunction

function! s:toggle_on()
  call airline#extensions#tabline#autoshow#on()
  call airline#extensions#tabline#tabs#on()
  call airline#extensions#tabline#buffers#on()

  set tabline=%!airline#extensions#tabline#get()
endfunction

function! airline#extensions#tabline#load_theme(palette)
  let colors    = get(a:palette, 'tabline', {})
  let l:tab     = get(colors, 'airline_tab', a:palette.normal.airline_b)
  let l:tabsel  = get(colors, 'airline_tabsel', a:palette.normal.airline_a)
  let l:tabtype = get(colors, 'airline_tabtype', a:palette.visual.airline_a)
  let l:tabfill = get(colors, 'airline_tabfill', a:palette.normal.airline_c)
  let l:tabmod  = get(colors, 'airline_tabmod', a:palette.insert.airline_a)
  if has_key(a:palette, 'normal_modified') && has_key(a:palette.normal_modified, 'airline_c')
    let l:tabmodu = get(colors, 'airline_tabmod_unsel', a:palette.normal_modified.airline_c)
  else
    "Fall back to normal airline_c if modified airline_c isn't present
    let l:tabmodu = get(colors, 'airline_tabmod_unsel', a:palette.normal.airline_c)
  endif

  let l:tabhid  = get(colors, 'airline_tabhid', a:palette.normal.airline_c)
  call airline#highlighter#exec('airline_tab', l:tab)
  call airline#highlighter#exec('airline_tabsel', l:tabsel)
  call airline#highlighter#exec('airline_tabtype', l:tabtype)
  call airline#highlighter#exec('airline_tabfill', l:tabfill)
  call airline#highlighter#exec('airline_tabmod', l:tabmod)
  call airline#highlighter#exec('airline_tabmod_unsel', l:tabmodu)
  call airline#highlighter#exec('airline_tabhid', l:tabhid)
endfunction

let s:current_tabcnt = -1
function! airline#extensions#tabline#get()
  let curtabcnt = tabpagenr('$')
  if curtabcnt != s:current_tabcnt
    let s:current_tabcnt = curtabcnt
    call airline#extensions#tabline#tabs#invalidate()
    call airline#extensions#tabline#buffers#invalidate()
  endif

  if s:show_buffers && curtabcnt == 1 || !s:show_tabs
    return airline#extensions#tabline#buffers#get()
  else
    return airline#extensions#tabline#tabs#get()
  endif
endfunction

function! airline#extensions#tabline#title(n)
  let title = ''
  if s:taboo
    let title = TabooTabTitle(a:n)
  endif

  if empty(title)
    let buflist = tabpagebuflist(a:n)
    let winnr = tabpagewinnr(a:n)
    return airline#extensions#tabline#get_buffer_name(buflist[winnr - 1])
  endif

  return title
endfunction

function! airline#extensions#tabline#get_buffer_name(nr)
  return airline#extensions#tabline#formatters#{s:formatter}#format(a:nr, airline#extensions#tabline#buflist#list())
endfunction

function! airline#extensions#tabline#new_builder()
  let builder_context = {
        \ 'active'        : 1,
        \ 'right_sep'     : get(g:, 'airline#extensions#tabline#right_sep'    , g:airline_right_sep),
        \ 'right_alt_sep' : get(g:, 'airline#extensions#tabline#right_alt_sep', g:airline_right_alt_sep),
        \ }
  if get(g:, 'airline_powerline_fonts', 0)
    let builder_context.left_sep     = get(g:, 'airline#extensions#tabline#left_sep'     , g:airline_left_sep)
    let builder_context.left_alt_sep = get(g:, 'airline#extensions#tabline#left_alt_sep' , g:airline_left_alt_sep)
  else
    let builder_context.left_sep     = get(g:, 'airline#extensions#tabline#left_sep'     , ' ')
    let builder_context.left_alt_sep = get(g:, 'airline#extensions#tabline#left_alt_sep' , '|')
  endif

  return airline#builder#new(builder_context)
endfunction<|MERGE_RESOLUTION|>--- conflicted
+++ resolved
@@ -5,23 +5,9 @@
 let s:show_buffers = get(g:, 'airline#extensions#tabline#show_buffers', 1)
 let s:show_tabs = get(g:, 'airline#extensions#tabline#show_tabs', 1)
 
-<<<<<<< HEAD
-let s:builder_context = {
-      \ 'active'        : 1,
-      \ 'right_sep'     : get(g:, 'airline#extensions#tabline#right_sep'    , g:airline_right_sep),
-      \ 'right_alt_sep' : get(g:, 'airline#extensions#tabline#right_alt_sep', g:airline_right_alt_sep),
-      \ }
-if get(g:, 'airline_powerline_fonts', 0)
-  let s:builder_context.left_sep     = get(g:, 'airline#extensions#tabline#left_sep'     , g:airline_left_sep)
-  let s:builder_context.left_alt_sep = get(g:, 'airline#extensions#tabline#left_alt_sep' , g:airline_left_alt_sep)
-else
-  let s:builder_context.left_sep     = get(g:, 'airline#extensions#tabline#left_sep'     , ' ')
-  let s:builder_context.left_alt_sep = get(g:, 'airline#extensions#tabline#left_alt_sep' , '|')
-=======
 let s:taboo = get(g:, 'airline#extensions#taboo#enabled', 1) && get(g:, 'loaded_taboo', 0)
 if s:taboo
   let g:taboo_tabline = 0
->>>>>>> 095230d6
 endif
 
 
