--- conflicted
+++ resolved
@@ -151,19 +151,12 @@
 
 vim-airline strives to make it easy to use out of the box, which means that by default it will look for all compatible plugins that you have installed and enable the relevant extension.
 
-<<<<<<< HEAD
-Many optimizations have been made such that the majority of users will not see any performance degradation, but it can still happen.  For example, users who routinely open very large files may want to disable the tagbar extension, as it can be very expensive to scan for the name of the current function.
+Many optimizations have been made such that the majority of users will not see any performance degradation, but it can still happen.  For example, users who routinely open very large files may want to disable the `tagbar` extension, as it can be very expensive to scan for the name of the current function.
 
 The [minivimrc][7] project has some helper mappings to troubleshoot performance related issues.
 
-=======
-Many optimizations have been made such that the majority of users will not see any performance degradation, but it can still happen.  For example, users who routinely open very large files may want to disable the `tagbar` extension, as it can be very expensive to scan for the name of the current function.
-
-The [minivimrc][7] project has some helper mappings to troubleshoot performance related issues.
-
 If you don't want all the bells and whistles enabled by default, you can define a value for `g:airline_extensions`.  When this variable is defined, only the extensions listed will be loaded; an empty array would effectively disable all extensions.
 
->>>>>>> 095230d6
 # Screenshots
 
 A full list of screenshots for various themes can be found in the [Wiki][14].
