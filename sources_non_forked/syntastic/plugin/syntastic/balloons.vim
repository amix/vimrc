if exists("g:loaded_syntastic_notifier_balloons") || !exists("g:loaded_syntastic_plugin")
    finish
endif
let g:loaded_syntastic_notifier_balloons = 1

if !has('balloon_eval')
    let g:syntastic_enable_balloons = 0
endif

let g:SyntasticBalloonsNotifier = {}

" Public methods {{{1

function! g:SyntasticBalloonsNotifier.New() abort " {{{2
    let newObj = copy(self)
    return newObj
endfunction " }}}2

function! g:SyntasticBalloonsNotifier.enabled() abort " {{{2
    return has('balloon_eval') && syntastic#util#var('enable_balloons')
endfunction " }}}2

" Update the error balloons
<<<<<<< HEAD
function! g:SyntasticBalloonsNotifier.refresh(loclist) " {{{2
    unlet! b:syntastic_balloons
    if self.enabled() && !a:loclist.isEmpty()
        let b:syntastic_balloons = a:loclist.balloons()
        if !empty(b:syntastic_balloons)
=======
function! g:SyntasticBalloonsNotifier.refresh(loclist) abort " {{{2
    unlet! b:syntastic_private_balloons
    if self.enabled() && !a:loclist.isEmpty()
        let b:syntastic_private_balloons = a:loclist.balloons()
        if !empty(b:syntastic_private_balloons)
>>>>>>> 095230d6
            set ballooneval balloonexpr=SyntasticBalloonsExprNotifier()
        endif
    endif
endfunction " }}}2

" Reset the error balloons
" @vimlint(EVL103, 1, a:loclist)
function! g:SyntasticBalloonsNotifier.reset(loclist) abort " {{{2
    let b:syntastic_private_balloons = {}
    if has('balloon_eval')
        call syntastic#log#debug(g:_SYNTASTIC_DEBUG_NOTIFICATIONS, 'balloons: reset')
<<<<<<< HEAD
        unlet! b:syntastic_balloons
=======
        unlet! b:syntastic_private_balloons
>>>>>>> 095230d6
        set noballooneval
    endif
endfunction " }}}2
" @vimlint(EVL103, 0, a:loclist)

" }}}1

" Private functions {{{1

function! SyntasticBalloonsExprNotifier() abort " {{{2
    if !exists('b:syntastic_private_balloons')
        return ''
    endif
    return get(b:syntastic_private_balloons, v:beval_lnum, '')
endfunction " }}}2

" }}}1

" vim: set sw=4 sts=4 et fdm=marker:<|MERGE_RESOLUTION|>--- conflicted
+++ resolved
@@ -21,19 +21,11 @@
 endfunction " }}}2
 
 " Update the error balloons
-<<<<<<< HEAD
-function! g:SyntasticBalloonsNotifier.refresh(loclist) " {{{2
-    unlet! b:syntastic_balloons
-    if self.enabled() && !a:loclist.isEmpty()
-        let b:syntastic_balloons = a:loclist.balloons()
-        if !empty(b:syntastic_balloons)
-=======
 function! g:SyntasticBalloonsNotifier.refresh(loclist) abort " {{{2
     unlet! b:syntastic_private_balloons
     if self.enabled() && !a:loclist.isEmpty()
         let b:syntastic_private_balloons = a:loclist.balloons()
         if !empty(b:syntastic_private_balloons)
->>>>>>> 095230d6
             set ballooneval balloonexpr=SyntasticBalloonsExprNotifier()
         endif
     endif
@@ -45,11 +37,7 @@
     let b:syntastic_private_balloons = {}
     if has('balloon_eval')
         call syntastic#log#debug(g:_SYNTASTIC_DEBUG_NOTIFICATIONS, 'balloons: reset')
-<<<<<<< HEAD
-        unlet! b:syntastic_balloons
-=======
         unlet! b:syntastic_private_balloons
->>>>>>> 095230d6
         set noballooneval
     endif
 endfunction " }}}2
