--- conflicted
+++ resolved
@@ -99,11 +99,7 @@
             return 1
         endif
 
-<<<<<<< HEAD
-        if a:messages[a:idx].scol <= a:column
-=======
         if a:messages[a:idx].scol <= a:column || a:idx == 0
->>>>>>> f57d81bb
             if a:idx == len(a:messages) - 1 || a:column < a:messages[a:idx + 1].scol
                 return 1
             else
