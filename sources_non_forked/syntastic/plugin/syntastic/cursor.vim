if exists("g:loaded_syntastic_notifier_cursor") || !exists("g:loaded_syntastic_plugin")
    finish
endif
let g:loaded_syntastic_notifier_cursor = 1

let g:SyntasticCursorNotifier = {}

" Public methods {{{1

function! g:SyntasticCursorNotifier.New() abort " {{{2
    let newObj = copy(self)
    return newObj
endfunction " }}}2

function! g:SyntasticCursorNotifier.enabled() abort " {{{2
    return syntastic#util#var('echo_current_error')
endfunction " }}}2

function! g:SyntasticCursorNotifier.refresh(loclist) abort " {{{2
    if self.enabled() && !a:loclist.isEmpty()
        call syntastic#log#debug(g:_SYNTASTIC_DEBUG_NOTIFICATIONS, 'cursor: refresh')
<<<<<<< HEAD
        let b:syntastic_messages = copy(a:loclist.messages(bufnr('')))
        let b:syntastic_line = -1
=======
        let b:syntastic_private_messages = copy(a:loclist.messages(bufnr('')))
        let b:syntastic_private_line = -1
>>>>>>> 095230d6
        let b:syntastic_cursor_columns = a:loclist.getCursorColumns()
        autocmd! syntastic CursorMoved
        autocmd syntastic CursorMoved * call SyntasticRefreshCursor()
    endif
endfunction " }}}2

" @vimlint(EVL103, 1, a:loclist)
<<<<<<< HEAD
function! g:SyntasticCursorNotifier.reset(loclist) " {{{2
=======
function! g:SyntasticCursorNotifier.reset(loclist) abort " {{{2
>>>>>>> 095230d6
    call syntastic#log#debug(g:_SYNTASTIC_DEBUG_NOTIFICATIONS, 'cursor: reset')
    autocmd! syntastic CursorMoved
    unlet! b:syntastic_private_messages
    let b:syntastic_private_line = -1
endfunction " }}}2
" @vimlint(EVL103, 0, a:loclist)

" }}}1

" Private functions {{{1

function! SyntasticRefreshCursor() abort " {{{2
    if !exists('b:syntastic_private_messages') || empty(b:syntastic_private_messages)
        " file not checked
        return
    endif

    if !exists('b:syntastic_private_line')
        let b:syntastic_private_line = -1
    endif
    let l = line('.')
    let current_messages = get(b:syntastic_private_messages, l, {})

    if !exists('b:syntastic_cursor_columns')
        let b:syntastic_cursor_columns = g:syntastic_cursor_columns
    endif

    if b:syntastic_cursor_columns
        let c = virtcol('.')
        if !exists('b:syntastic_private_idx')
            let b:syntastic_private_idx = -1
        endif

        if s:_is_same_index(l, b:syntastic_private_line, c, b:syntastic_private_idx, current_messages)
            return
        else
            let b:syntastic_private_line = l
        endif

        if !empty(current_messages)
            let b:syntastic_private_idx = s:_find_index(c, current_messages)
            call syntastic#util#wideMsg(current_messages[b:syntastic_private_idx].text)
        else
            let b:syntastic_private_idx = -1
            echo
        endif
    else
        if l == b:syntastic_private_line
            return
        endif
        let b:syntastic_private_line = l

        if !empty(current_messages)
            call syntastic#util#wideMsg(current_messages[0].text)
        else
            echo
        endif
    endif
endfunction " }}}2

" }}}1

" Utilities {{{1

function! s:_is_same_index(line, old_line, column, idx, messages) abort " {{{2
    if a:old_line >= 0 && a:line == a:old_line && a:idx >= 0
        if len(a:messages) <= 1
            return 1
        endif

        if a:messages[a:idx].scol <= a:column || a:idx == 0
            if a:idx == len(a:messages) - 1 || a:column < a:messages[a:idx + 1].scol
                return 1
            else
                return 0
            endif
        else
            return 0
        endif
    else
        return 0
    endif
endfunction " }}}2

function! s:_find_index(column, messages) abort " {{{2
    let max = len(a:messages) - 1
    if max == 0
        return 0
    endif
    let min = 0

    " modified binary search: assign index 0 to columns to the left of the first error
    while min < max - 1
        let mid = (min + max) / 2
        if a:column < a:messages[mid].scol
            let max = mid
        else
            let min = mid
        endif
    endwhile

    return a:column < a:messages[max].scol ? min : max
endfunction " }}}2

" }}}1

" vim: set sw=4 sts=4 et fdm=marker:<|MERGE_RESOLUTION|>--- conflicted
+++ resolved
@@ -19,13 +19,8 @@
 function! g:SyntasticCursorNotifier.refresh(loclist) abort " {{{2
     if self.enabled() && !a:loclist.isEmpty()
         call syntastic#log#debug(g:_SYNTASTIC_DEBUG_NOTIFICATIONS, 'cursor: refresh')
-<<<<<<< HEAD
-        let b:syntastic_messages = copy(a:loclist.messages(bufnr('')))
-        let b:syntastic_line = -1
-=======
         let b:syntastic_private_messages = copy(a:loclist.messages(bufnr('')))
         let b:syntastic_private_line = -1
->>>>>>> 095230d6
         let b:syntastic_cursor_columns = a:loclist.getCursorColumns()
         autocmd! syntastic CursorMoved
         autocmd syntastic CursorMoved * call SyntasticRefreshCursor()
@@ -33,11 +28,7 @@
 endfunction " }}}2
 
 " @vimlint(EVL103, 1, a:loclist)
-<<<<<<< HEAD
-function! g:SyntasticCursorNotifier.reset(loclist) " {{{2
-=======
 function! g:SyntasticCursorNotifier.reset(loclist) abort " {{{2
->>>>>>> 095230d6
     call syntastic#log#debug(g:_SYNTASTIC_DEBUG_NOTIFICATIONS, 'cursor: reset')
     autocmd! syntastic CursorMoved
     unlet! b:syntastic_private_messages
