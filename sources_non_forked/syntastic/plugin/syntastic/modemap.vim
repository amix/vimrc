--- conflicted
+++ resolved
@@ -71,15 +71,9 @@
     echo "Syntastic: " . self._mode . " mode enabled"
 endfunction " }}}2
 
-<<<<<<< HEAD
-function! g:SyntasticModeMap.modeInfo(...) " {{{2
-    echomsg 'Syntastic version: ' . g:_SYNTASTIC_VERSION
-    let type = a:0 ? a:1 : &filetype
-=======
 function! g:SyntasticModeMap.modeInfo(filetypes) abort " {{{2
     echomsg 'Syntastic version: ' . g:_SYNTASTIC_VERSION . ' (Vim ' . v:version . ', ' . g:_SYNTASTIC_UNAME . ')'
     let type = len(a:filetypes) ? a:filetypes[0] : &filetype
->>>>>>> 095230d6
     echomsg 'Info for filetype: ' . type
 
     call self.synch()
