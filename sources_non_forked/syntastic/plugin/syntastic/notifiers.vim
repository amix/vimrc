--- conflicted
+++ resolved
@@ -48,11 +48,7 @@
     endfor
 endfunction " }}}2
 
-<<<<<<< HEAD
-function! g:SyntasticNotifiers.reset(loclist) " {{{2
-=======
 function! g:SyntasticNotifiers.reset(loclist) abort " {{{2
->>>>>>> 095230d6
     call syntastic#log#debug(g:_SYNTASTIC_DEBUG_NOTIFICATIONS, 'notifiers: reset')
     for type in self._enabled_types
         let class = substitute(type, '\m.*', 'Syntastic\u&Notifier', '')
@@ -66,11 +62,7 @@
 
         " also reset stamps
         if index(s:_PERSISTENT_NOTIFIERS, type) > -1
-<<<<<<< HEAD
-            let b:syntastic_{type}_stamp = []
-=======
             let b:syntastic_private_{type}_stamp = []
->>>>>>> 095230d6
         endif
     endfor
 endfunction " }}}2
