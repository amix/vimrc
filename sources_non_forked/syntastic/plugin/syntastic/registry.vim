--- conflicted
+++ resolved
@@ -6,95 +6,6 @@
 " Initialisation {{{1
 
 let s:_DEFAULT_CHECKERS = {
-<<<<<<< HEAD
-        \ 'actionscript':['mxmlc'],
-        \ 'ada':         ['gcc'],
-        \ 'applescript': ['osacompile'],
-        \ 'arduino':     ['avrgcc'],
-        \ 'asciidoc':    ['asciidoc'],
-        \ 'asm':         ['gcc'],
-        \ 'bro':         ['bro'],
-        \ 'bemhtml':     ['bemhtmllint'],
-        \ 'c':           ['gcc'],
-        \ 'cabal':       ['cabal'],
-        \ 'chef':        ['foodcritic'],
-        \ 'co':          ['coco'],
-        \ 'cobol':       ['cobc'],
-        \ 'coffee':      ['coffee', 'coffeelint'],
-        \ 'coq':         ['coqtop'],
-        \ 'cpp':         ['gcc'],
-        \ 'cs':          ['mcs'],
-        \ 'css':         ['csslint'],
-        \ 'cucumber':    ['cucumber'],
-        \ 'cuda':        ['nvcc'],
-        \ 'd':           ['dmd'],
-        \ 'dart':        ['dartanalyzer'],
-        \ 'docbk':       ['xmllint'],
-        \ 'dustjs':      ['swiffer'],
-        \ 'elixir':      [],
-        \ 'erlang':      ['escript'],
-        \ 'eruby':       ['ruby'],
-        \ 'fortran':     ['gfortran'],
-        \ 'glsl':        ['cgc'],
-        \ 'go':          ['go'],
-        \ 'haml':        ['haml'],
-        \ 'handlebars':  ['handlebars'],
-        \ 'haskell':     ['ghc_mod', 'hdevtools', 'hlint'],
-        \ 'haxe':        ['haxe'],
-        \ 'hss':         ['hss'],
-        \ 'html':        ['tidy'],
-        \ 'java':        ['javac'],
-        \ 'javascript':  ['jshint', 'jslint'],
-        \ 'json':        ['jsonlint', 'jsonval'],
-        \ 'less':        ['lessc'],
-        \ 'lex':         ['flex'],
-        \ 'limbo':       ['limbo'],
-        \ 'lisp':        ['clisp'],
-        \ 'llvm':        ['llvm'],
-        \ 'lua':         ['luac'],
-        \ 'markdown':    ['mdl'],
-        \ 'matlab':      ['mlint'],
-        \ 'nasm':        ['nasm'],
-        \ 'nroff':       ['mandoc'],
-        \ 'objc':        ['gcc'],
-        \ 'objcpp':      ['gcc'],
-        \ 'ocaml':       ['camlp4o'],
-        \ 'perl':        ['perlcritic'],
-        \ 'php':         ['php', 'phpcs', 'phpmd'],
-        \ 'po':          ['msgfmt'],
-        \ 'pod':         ['podchecker'],
-        \ 'puppet':      ['puppet', 'puppetlint'],
-        \ 'python':      ['python', 'flake8', 'pylint'],
-        \ 'r':           [],
-        \ 'racket':      ['racket'],
-        \ 'rnc':         ['rnv'],
-        \ 'rst':         ['rst2pseudoxml'],
-        \ 'ruby':        ['mri'],
-        \ 'sass':        ['sass'],
-        \ 'scala':       ['fsc', 'scalac'],
-        \ 'scss':        ['sass', 'scss_lint'],
-        \ 'sh':          ['sh', 'shellcheck'],
-        \ 'slim':        ['slimrb'],
-        \ 'spec':        ['rpmlint'],
-        \ 'tcl':         ['nagelfar'],
-        \ 'tex':         ['lacheck', 'chktex'],
-        \ 'texinfo':     ['makeinfo'],
-        \ 'text':        [],
-        \ 'twig':        ['twiglint'],
-        \ 'typescript':  ['tsc'],
-        \ 'vala':        ['valac'],
-        \ 'verilog':     ['verilator'],
-        \ 'vhdl':        ['ghdl'],
-        \ 'vim':         ['vimlint'],
-        \ 'xhtml':       ['tidy'],
-        \ 'xml':         ['xmllint'],
-        \ 'xslt':        ['xmllint'],
-        \ 'yacc':        ['bison'],
-        \ 'yaml':        ['jsyaml'],
-        \ 'z80':         ['z80syntaxchecker'],
-        \ 'zpt':         ['zptlint'],
-        \ 'zsh':         ['zsh', 'shellcheck']
-=======
         \ 'actionscript':  ['mxmlc'],
         \ 'ada':           ['gcc'],
         \ 'apiblueprint':  ['snowcrash'],
@@ -183,7 +94,6 @@
         \ 'z80':           ['z80syntaxchecker'],
         \ 'zpt':           ['zptlint'],
         \ 'zsh':           ['zsh', 'shellcheck'],
->>>>>>> 095230d6
     \ }
 lockvar! s:_DEFAULT_CHECKERS
 
@@ -198,8 +108,6 @@
         \ 'sgmllnx': 'docbk',
     \ }
 lockvar! s:_DEFAULT_FILETYPE_MAP
-<<<<<<< HEAD
-=======
 
 let s:_ECLIM_TYPES = [
         \ 'c',
@@ -219,7 +127,6 @@
         \ 'objcpp',
     \ ]
 lockvar! s:_YCM_TYPES
->>>>>>> 095230d6
 
 let g:SyntasticRegistry = {}
 
@@ -277,11 +184,7 @@
     return filter(self.getCheckers(a:ftalias, a:hints_list), 'v:val.isAvailable()')
 endfunction " }}}2
 
-<<<<<<< HEAD
-function! g:SyntasticRegistry.getKnownFiletypes() " {{{2
-=======
 function! g:SyntasticRegistry.getKnownFiletypes() abort " {{{2
->>>>>>> 095230d6
     let types = keys(s:_DEFAULT_CHECKERS)
 
     call extend(types, keys(s:_DEFAULT_FILETYPE_MAP))
@@ -402,11 +305,7 @@
 
 "resolve filetype aliases, and replace - with _ otherwise we cant name
 "syntax checker functions legally for filetypes like "gentoo-metadata"
-<<<<<<< HEAD
-function! s:_normaliseFiletype(ftalias) " {{{2
-=======
 function! s:_normalise_filetype(ftalias) abort " {{{2
->>>>>>> 095230d6
     let ft = get(s:_DEFAULT_FILETYPE_MAP, a:ftalias, a:ftalias)
     let ft = get(g:syntastic_filetype_map, ft, ft)
     let ft = substitute(ft, '\m-', '_', 'g')
