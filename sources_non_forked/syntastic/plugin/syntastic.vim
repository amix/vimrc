--- conflicted
+++ resolved
@@ -19,11 +19,7 @@
     lockvar! g:_SYNTASTIC_START
 endif
 
-<<<<<<< HEAD
-let g:_SYNTASTIC_VERSION = '3.5.0-72'
-=======
 let g:_SYNTASTIC_VERSION = '3.6.0-57'
->>>>>>> 095230d6
 lockvar g:_SYNTASTIC_VERSION
 
 " Sanity checks {{{1
@@ -46,11 +42,6 @@
 let s:_running_windows = syntastic#util#isRunningWindows()
 lockvar s:_running_windows
 
-<<<<<<< HEAD
-if !s:_running_windows && executable('uname')
-    try
-        let s:_uname = system('uname')
-=======
 if !exists('g:syntastic_shell')
     let g:syntastic_shell = &shell
 endif
@@ -60,19 +51,14 @@
 elseif executable('uname')
     try
         let g:_SYNTASTIC_UNAME = split(syntastic#util#system('uname'), "\n")[0]
->>>>>>> 095230d6
     catch /\m^Vim\%((\a\+)\)\=:E484/
         call syntastic#log#error("your shell " .  syntastic#util#var('shell') . " can't handle traditional UNIX syntax for redirections")
         finish
     catch /\m^Vim\%((\a\+)\)\=:E684/
         let g:_SYNTASTIC_UNAME = 'Unknown'
     endtry
-<<<<<<< HEAD
-    lockvar s:_uname
-=======
 else
     let g:_SYNTASTIC_UNAME = 'Unknown'
->>>>>>> 095230d6
 endif
 lockvar g:_SYNTASTIC_UNAME
 
@@ -94,11 +80,7 @@
         \ 'enable_highlighting':      1,
         \ 'enable_signs':             1,
         \ 'error_symbol':             '>>',
-<<<<<<< HEAD
-        \ 'exit_checks':              !(s:_running_windows && &shell =~? '\m\<cmd\.exe$'),
-=======
         \ 'exit_checks':              !(s:_running_windows && syntastic#util#var('shell', &shell) =~? '\m\<cmd\.exe$'),
->>>>>>> 095230d6
         \ 'filetype_map':             {},
         \ 'full_redraws':             !(has('gui_running') || has('gui_macvim')),
         \ 'id_checkers':              1,
@@ -202,21 +184,6 @@
 " @vimlint(EVL103, 0, a:cmdLine)
 " @vimlint(EVL103, 0, a:argLead)
 
-<<<<<<< HEAD
-command! SyntasticToggleMode call s:ToggleMode()
-command! -nargs=* -complete=custom,s:CompleteCheckerName SyntasticCheck
-            \ call s:UpdateErrors(0, <f-args>) <bar>
-            \ call syntastic#util#redraw(g:syntastic_full_redraws)
-command! Errors call s:ShowLocList()
-command! -nargs=? -complete=custom,s:CompleteFiletypes SyntasticInfo
-            \ call s:modemap.modeInfo(<f-args>) <bar>
-            \ call s:registry.echoInfoFor(s:resolveFiletypes(<f-args>)) <bar>
-            \ call s:explainSkip(<f-args>)
-command! SyntasticReset
-            \ call s:ClearCache() <bar>
-            \ call s:notifiers.refresh(g:SyntasticLoclist.New([]))
-command! SyntasticSetLoclist call g:SyntasticLoclist.current().setloclist()
-=======
 command! -nargs=* -complete=custom,s:CompleteCheckerName SyntasticCheck call SyntasticCheck(<f-args>)
 command! -nargs=? -complete=custom,s:CompleteFiletypes   SyntasticInfo  call SyntasticInfo(<f-args>)
 command! Errors              call SyntasticErrors()
@@ -258,7 +225,6 @@
 function! SyntasticSetLoclist() abort " {{{2
     call g:SyntasticLoclist.current().setloclist()
 endfunction " }}}2
->>>>>>> 095230d6
 
 " }}}1
 
@@ -285,21 +251,13 @@
     endif
 endfunction " }}}2
 
-<<<<<<< HEAD
-function! s:BufWritePostHook() " {{{2
-=======
 function! s:BufWritePostHook() abort " {{{2
->>>>>>> 095230d6
     call syntastic#log#debug(g:_SYNTASTIC_DEBUG_AUTOCOMMANDS,
         \ 'autocmd: BufWritePost, buffer ' . bufnr("") . ' = ' . string(bufname(str2nr(bufnr("")))))
     call s:UpdateErrors(1, [])
 endfunction " }}}2
 
-<<<<<<< HEAD
-function! s:BufEnterHook() " {{{2
-=======
 function! s:BufEnterHook() abort " {{{2
->>>>>>> 095230d6
     call syntastic#log#debug(g:_SYNTASTIC_DEBUG_AUTOCOMMANDS,
         \ 'autocmd: BufEnter, buffer ' . bufnr("") . ' = ' . string(bufname(str2nr(bufnr("")))) .
         \ ', &buftype = ' . string(&buftype))
@@ -318,11 +276,7 @@
     endif
 endfunction " }}}2
 
-<<<<<<< HEAD
-function! s:QuitPreHook() " {{{2
-=======
 function! s:QuitPreHook() abort " {{{2
->>>>>>> 095230d6
     call syntastic#log#debug(g:_SYNTASTIC_DEBUG_AUTOCOMMANDS,
         \ 'autocmd: QuitPre, buffer ' . bufnr("") . ' = ' . string(bufname(str2nr(bufnr("")))))
     let b:syntastic_skip_checks = get(b:, 'syntastic_skip_checks', 0) || !syntastic#util#var('check_on_wq')
@@ -336,22 +290,13 @@
 " Main {{{1
 
 "refresh and redraw all the error info for this buf when saving or reading
-<<<<<<< HEAD
-function! s:UpdateErrors(auto_invoked, ...) " {{{2
-=======
 function! s:UpdateErrors(auto_invoked, checker_names) abort " {{{2
->>>>>>> 095230d6
     call syntastic#log#debugShowVariables(g:_SYNTASTIC_DEBUG_TRACE, 'version')
     call syntastic#log#debugShowOptions(g:_SYNTASTIC_DEBUG_TRACE, s:_DEBUG_DUMP_OPTIONS)
     call syntastic#log#debugDump(g:_SYNTASTIC_DEBUG_VARIABLES)
     call syntastic#log#debug(g:_SYNTASTIC_DEBUG_TRACE, 'UpdateErrors' . (a:auto_invoked ? ' (auto)' : '') .
-<<<<<<< HEAD
-        \ ': ' . (a:0 ? join(a:000) : 'default checkers'))
-    if s:skipFile()
-=======
         \ ': ' . (len(a:checker_names) ? join(a:checker_names) : 'default checkers'))
     if s:_skip_file()
->>>>>>> 095230d6
         return
     endif
 
@@ -384,11 +329,7 @@
         let w:syntastic_loclist_set = 1
         if run_checks && do_jump && !loclist.isEmpty()
             call syntastic#log#debug(g:_SYNTASTIC_DEBUG_NOTIFICATIONS, 'loclist: jump')
-<<<<<<< HEAD
-            silent! lrewind
-=======
             execute 'silent! lrewind ' . do_jump
->>>>>>> 095230d6
 
             " XXX: Vim doesn't call autocmd commands in a predictible
             " order, which can lead to missing filetype when jumping
@@ -411,11 +352,7 @@
 endfunction " }}}2
 
 "detect and cache all syntax errors in this buffer
-<<<<<<< HEAD
-function! s:CacheErrors(checker_names) " {{{2
-=======
 function! s:CacheErrors(checker_names) abort " {{{2
->>>>>>> 095230d6
     call syntastic#log#debug(g:_SYNTASTIC_DEBUG_TRACE, 'CacheErrors: ' .
         \ (len(a:checker_names) ? join(a:checker_names) : 'default checkers'))
     call s:ClearCache()
@@ -424,12 +361,8 @@
     if !s:_skip_file()
         " debug logging {{{3
         call syntastic#log#debugShowVariables(g:_SYNTASTIC_DEBUG_TRACE, 'aggregate_errors')
-<<<<<<< HEAD
-        call syntastic#log#debug(g:_SYNTASTIC_DEBUG_TRACE, 'getcwd() = ' . getcwd())
-=======
         call syntastic#log#debug(g:_SYNTASTIC_DEBUG_CHECKERS, '$PATH = ' . string($PATH))
         call syntastic#log#debug(g:_SYNTASTIC_DEBUG_TRACE, 'getcwd() = ' . string(getcwd()))
->>>>>>> 095230d6
         " }}}3
 
         let filetypes = s:_resolve_filetypes([])
@@ -530,11 +463,7 @@
 "   'env' - environment variables to set before running the checker
 "   'returns' - a list of valid exit codes for the checker
 " @vimlint(EVL102, 1, l:env_save)
-<<<<<<< HEAD
-function! SyntasticMake(options) " {{{2
-=======
 function! SyntasticMake(options) abort " {{{2
->>>>>>> 095230d6
     call syntastic#log#debug(g:_SYNTASTIC_DEBUG_TRACE, 'SyntasticMake: called with options:', a:options)
 
     " save options and locale env variables {{{3
@@ -574,17 +503,6 @@
     " }}}3
 
     call syntastic#log#debug(g:_SYNTASTIC_DEBUG_LOCLIST, 'checker output:', err_lines)
-<<<<<<< HEAD
-
-    if has_key(a:options, 'Preprocess')
-        let err_lines = call(a:options['Preprocess'], [err_lines])
-        call syntastic#log#debug(g:_SYNTASTIC_DEBUG_LOCLIST, 'preprocess (external):', err_lines)
-    elseif has_key(a:options, 'preprocess')
-        let err_lines = call('syntastic#preprocess#' . a:options['preprocess'], [err_lines])
-        call syntastic#log#debug(g:_SYNTASTIC_DEBUG_LOCLIST, 'preprocess:', err_lines)
-    endif
-    lgetexpr err_lines
-=======
 
     " Does it still make sense to go on?
     let bailout =
@@ -603,7 +521,6 @@
         lgetexpr err_lines
 
         let errors = deepcopy(getloclist(0))
->>>>>>> 095230d6
 
         if has_key(a:options, 'cwd')
             execute 'lcd ' . fnameescape(old_cwd)
@@ -627,21 +544,11 @@
     let &l:errorformat = old_local_errorformat
     " }}}3
 
-<<<<<<< HEAD
-    if !s:_running_windows && (s:uname() =~ "FreeBSD" || s:uname() =~ "OpenBSD")
-        call syntastic#util#redraw(g:syntastic_full_redraws)
-    endif
-
-    call syntastic#log#debug(g:_SYNTASTIC_DEBUG_LOCLIST, 'raw loclist:', errors)
-
-    if syntastic#util#var('exit_checks') && has_key(a:options, 'returns') && index(a:options['returns'], v:shell_error) == -1
-=======
     if !s:_running_windows && (s:_os_name() =~? "FreeBSD" || s:_os_name() =~? "OpenBSD")
         call syntastic#util#redraw(g:syntastic_full_redraws)
     endif
 
     if bailout
->>>>>>> 095230d6
         throw 'Syntastic: checker error'
     endif
 
@@ -706,27 +613,16 @@
         \ !filereadable(fname) || getwinvar(0, '&diff') || s:_ignore_file(fname) ||
         \ fnamemodify(fname, ':e') =~? g:syntastic_ignore_extensions
     if skip
-<<<<<<< HEAD
-        call syntastic#log#debug(g:_SYNTASTIC_DEBUG_TRACE, 'skipFile: skipping')
-=======
         call syntastic#log#debug(g:_SYNTASTIC_DEBUG_TRACE, '_skip_file: skipping checks')
->>>>>>> 095230d6
     endif
     return skip
 endfunction " }}}2
 
 " Explain why checks will be skipped for the current file
-<<<<<<< HEAD
-function! s:explainSkip(...) " {{{2
-    if !a:0 && s:skipFile()
-        let why = []
-        let fname = expand('%')
-=======
 function! s:_explain_skip(filetypes) abort " {{{2
     if empty(a:filetypes) && s:_skip_file()
         let why = []
         let fname = expand('%', 1)
->>>>>>> 095230d6
 
         if get(b:, 'syntastic_skip_checks', 0)
             call add(why, 'b:syntastic_skip_checks set')
@@ -740,11 +636,7 @@
         if getwinvar(0, '&diff')
             call add(why, 'diff mode')
         endif
-<<<<<<< HEAD
-        if s:ignoreFile(fname)
-=======
         if s:_ignore_file(fname)
->>>>>>> 095230d6
             call add(why, 'filename matching g:syntastic_ignore_files')
         endif
         if fnamemodify(fname, ':e') =~? g:syntastic_ignore_extensions
@@ -768,35 +660,8 @@
     return a:errors
 endfunction " }}}2
 
-<<<<<<< HEAD
-" XXX: Is this still needed?
-" The script changes &shellredir to stop the screen
-" flicking when shelling out to syntax checkers.
-function! s:bashHack() " {{{2
-    if g:syntastic_bash_hack
-        if !exists('s:shell_is_bash')
-            let s:shell_is_bash =
-                \ !s:_running_windows &&
-                \ (s:uname() !~# "FreeBSD") && (s:uname() !~# "OpenBSD") &&
-                \ &shell =~# '\m\<bash$'
-        endif
-
-        if s:shell_is_bash
-            let &shellredir = '&>'
-        endif
-    endif
-endfunction " }}}2
-
-function! s:uname() " {{{2
-    if !exists('s:_uname')
-        let s:_uname = system('uname')
-        lockvar s:_uname
-    endif
-    return s:_uname
-=======
 function! s:_os_name() abort " {{{2
     return g:_SYNTASTIC_UNAME
->>>>>>> 095230d6
 endfunction " }}}2
 
 " }}}1
