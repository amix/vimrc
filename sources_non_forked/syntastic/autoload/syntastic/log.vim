--- conflicted
+++ resolved
@@ -154,15 +154,11 @@
     endif
 endfunction " }}}2
 
-<<<<<<< HEAD
-function! s:_logTimestamp() " {{{2
-=======
 " }}}1
 
 " Utilities {{{1
 
 function! s:_log_timestamp() abort " {{{2
->>>>>>> 095230d6
     return 'syntastic: ' . split(reltimestr(reltime(g:_SYNTASTIC_START)))[0] . ': '
 endfunction " }}}2
 
