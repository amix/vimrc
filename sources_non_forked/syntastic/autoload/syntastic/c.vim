--- conflicted
+++ resolved
@@ -91,23 +91,6 @@
     let s:handlers = []
     let s:cflags = {}
 
-<<<<<<< HEAD
-    call s:_regHandler('\m\<cairo',       'syntastic#c#checkPKG', ['cairo', 'cairo'])
-    call s:_regHandler('\m\<freetype',    'syntastic#c#checkPKG', ['freetype', 'freetype2', 'freetype'])
-    call s:_regHandler('\m\<glade',       'syntastic#c#checkPKG', ['glade', 'libglade-2.0', 'libglade'])
-    call s:_regHandler('\m\<glib',        'syntastic#c#checkPKG', ['glib', 'glib-2.0', 'glib'])
-    call s:_regHandler('\m\<gtk',         'syntastic#c#checkPKG', ['gtk', 'gtk+-2.0', 'gtk+', 'glib-2.0', 'glib'])
-    call s:_regHandler('\m\<libsoup',     'syntastic#c#checkPKG', ['libsoup', 'libsoup-2.4', 'libsoup-2.2'])
-    call s:_regHandler('\m\<libxml',      'syntastic#c#checkPKG', ['libxml', 'libxml-2.0', 'libxml'])
-    call s:_regHandler('\m\<pango',       'syntastic#c#checkPKG', ['pango', 'pango'])
-    call s:_regHandler('\m\<SDL',         'syntastic#c#checkPKG', ['sdl', 'sdl'])
-    call s:_regHandler('\m\<opengl',      'syntastic#c#checkPKG', ['opengl', 'gl'])
-    call s:_regHandler('\m\<webkit',      'syntastic#c#checkPKG', ['webkit', 'webkit-1.0'])
-
-    call s:_regHandler('\m\<php\.h\>',    'syntastic#c#checkPHP',    [])
-    call s:_regHandler('\m\<Python\.h\>', 'syntastic#c#checkPython', [])
-    call s:_regHandler('\m\<ruby',        'syntastic#c#checkRuby',   [])
-=======
     call s:_regHandler('\m\<cairo',       's:_check_pkg', ['cairo', 'cairo'])
     call s:_regHandler('\m\<freetype',    's:_check_pkg', ['freetype', 'freetype2', 'freetype'])
     call s:_regHandler('\m\<glade',       's:_check_pkg', ['glade', 'libglade-2.0', 'libglade'])
@@ -123,7 +106,6 @@
     call s:_regHandler('\m\<php\.h\>',    's:_check_php',    [])
     call s:_regHandler('\m\<Python\.h\>', 's:_check_python', [])
     call s:_regHandler('\m\<ruby',        's:_check_ruby',   [])
->>>>>>> f57d81bb
 endfunction " }}}2
 
 " return a handler dictionary object
