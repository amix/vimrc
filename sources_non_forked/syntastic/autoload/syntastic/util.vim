if exists('g:loaded_syntastic_util_autoload') || !exists("g:loaded_syntastic_plugin")
    finish
endif
let g:loaded_syntastic_util_autoload = 1

let s:save_cpo = &cpo
set cpo&vim

" Public functions {{{1

function! syntastic#util#isRunningWindows() abort " {{{2
    return has('win16') || has('win32') || has('win64')
endfunction " }}}2

function! syntastic#util#DevNull() abort " {{{2
    if syntastic#util#isRunningWindows()
        return 'NUL'
    endif
    return '/dev/null'
endfunction " }}}2

" Get directory separator
function! syntastic#util#Slash() abort " {{{2
    return (!exists("+shellslash") || &shellslash) ? '/' : '\'
endfunction " }}}2

function! syntastic#util#CygwinPath(path) abort " {{{2
    return substitute(syntastic#util#system('cygpath -m ' . syntastic#util#shescape(a:path)), "\n", '', 'g')
endfunction " }}}2

function! syntastic#util#system(command) abort " {{{2
    let old_shell = &shell
    let old_lc_messages = $LC_MESSAGES
    let old_lc_all = $LC_ALL

    let &shell = syntastic#util#var('shell')
    let $LC_MESSAGES = 'C'
    let $LC_ALL = ''

    let out = system(a:command)

    let $LC_ALL = old_lc_all
    let $LC_MESSAGES = old_lc_messages

    let &shell = old_shell

    return out
endfunction " }}}2

" Create a temporary directory
function! syntastic#util#tmpdir() abort " {{{2
    let tempdir = ''

    if (has('unix') || has('mac')) && executable('mktemp')
        " TODO: option "-t" to mktemp(1) is not portable
        let tmp = $TMPDIR != '' ? $TMPDIR : $TMP != '' ? $TMP : '/tmp'
        let out = split(syntastic#util#system('mktemp -q -d ' . tmp . '/vim-syntastic-' . getpid() . '-XXXXXXXX'), "\n")
        if v:shell_error == 0 && len(out) == 1
            let tempdir = out[0]
        endif
    endif

    if tempdir == ''
        if has('win32') || has('win64')
            let tempdir = $TEMP . syntastic#util#Slash() . 'vim-syntastic-' . getpid()
        elseif has('win32unix')
            let tempdir = syntastic#util#CygwinPath('/tmp/vim-syntastic-'  . getpid())
        elseif $TMPDIR != ''
            let tempdir = $TMPDIR . '/vim-syntastic-' . getpid()
        else
            let tempdir = '/tmp/vim-syntastic-' . getpid()
        endif

        try
            call mkdir(tempdir, 'p', 0700)
        catch /\m^Vim\%((\a\+)\)\=:E739/
            call syntastic#log#error(v:exception)
            let tempdir = '.'
        endtry
    endif

    return tempdir
endfunction " }}}2

" Recursively remove a directory
function! syntastic#util#rmrf(what) abort " {{{2
    " try to make sure we don't delete directories we didn't create
    if a:what !~? 'vim-syntastic-'
        return
    endif

    if  getftype(a:what) ==# 'dir'
        if !exists('s:rmrf')
            let s:rmrf =
                \ has('unix') || has('mac') ? 'rm -rf' :
                \ has('win32') || has('win64') ? 'rmdir /S /Q' :
                \ has('win16') || has('win95') || has('dos16') || has('dos32') ? 'deltree /Y' : ''
        endif

        if s:rmrf != ''
            silent! call syntastic#util#system(s:rmrf . ' ' . syntastic#util#shescape(a:what))
        else
            call s:_rmrf(a:what)
        endif
    else
        silent! call delete(a:what)
    endif
endfunction " }}}2

"search the first 5 lines of the file for a magic number and return a map
"containing the args and the executable
"
"e.g.
"
"#!/usr/bin/perl -f -bar
"
"returns
"
"{'exe': '/usr/bin/perl', 'args': ['-f', '-bar']}
function! syntastic#util#parseShebang() abort " {{{2
    for lnum in range(1, 5)
        let line = getline(lnum)
        if line =~ '^#!'
            let line = substitute(line, '\v^#!\s*(\S+/env(\s+-\S+)*\s+)?', '', '')
            let exe = matchstr(line, '\m^\S*\ze')
            let args = split(matchstr(line, '\m^\S*\zs.*'))
            return { 'exe': exe, 'args': args }
        endif
    endfor

    return { 'exe': '', 'args': [] }
endfunction " }}}2

" Get the value of a variable.  Allow local variables to override global ones.
function! syntastic#util#var(name, ...) abort " {{{2
    return
        \ exists('b:syntastic_' . a:name) ? b:syntastic_{a:name} :
        \ exists('g:syntastic_' . a:name) ? g:syntastic_{a:name} :
        \ a:0 > 0 ? a:1 : ''
endfunction " }}}2

" Parse a version string.  Return an array of version components.
function! syntastic#util#parseVersion(version) abort " {{{2
    return map(split(matchstr( a:version, '\v^\D*\zs\d+(\.\d+)+\ze' ), '\m\.'), 'str2nr(v:val)')
endfunction " }}}2

" Verify that the 'installed' version is at least the 'required' version.
"
" 'installed' and 'required' must be arrays. If they have different lengths,
" the "missing" elements will be assumed to be 0 for the purposes of checking.
"
" See http://semver.org for info about version numbers.
function! syntastic#util#versionIsAtLeast(installed, required) abort " {{{2
    return syntastic#util#compareLexi(a:installed, a:required) >= 0
endfunction " }}}2

" Almost lexicographic comparison of two lists of integers. :) If lists
" have different lengths, the "missing" elements are assumed to be 0.
function! syntastic#util#compareLexi(a, b) abort " {{{2
    for idx in range(max([len(a:a), len(a:b)]))
        let a_element = str2nr(get(a:a, idx, 0))
        let b_element = str2nr(get(a:b, idx, 0))
        if a_element != b_element
            return a_element > b_element ? 1 : -1
        endif
    endfor
    " Everything matched, so it is at least the required version.
    return 0
endfunction " }}}2

" strwidth() was added in Vim 7.3; if it doesn't exist, we use strlen()
" and hope for the best :)
let s:_width = function(exists('*strwidth') ? 'strwidth' : 'strlen')
lockvar s:_width

function! syntastic#util#screenWidth(str, tabstop) abort " {{{2
    let chunks = split(a:str, "\t", 1)
    let width = s:_width(chunks[-1])
    for c in chunks[:-2]
        let cwidth = s:_width(c)
        let width += cwidth + a:tabstop - cwidth % a:tabstop
    endfor
    return width
endfunction " }}}2

"print as much of a:msg as possible without "Press Enter" prompt appearing
function! syntastic#util#wideMsg(msg) abort " {{{2
    let old_ruler = &ruler
    let old_showcmd = &showcmd

    "This is here because it is possible for some error messages to
    "begin with \n which will cause a "press enter" prompt.
    let msg = substitute(a:msg, "\n", "", "g")

    "convert tabs to spaces so that the tabs count towards the window
    "width as the proper amount of characters
    let chunks = split(msg, "\t", 1)
    let msg = join(map(chunks[:-2], 'v:val . repeat(" ", &tabstop - s:_width(v:val) % &tabstop)'), '') . chunks[-1]
    let msg = strpart(msg, 0, &columns - 1)

    set noruler noshowcmd
    call syntastic#util#redraw(0)

    echo msg

    let &ruler = old_ruler
    let &showcmd = old_showcmd
endfunction " }}}2

" Check whether a buffer is loaded, listed, and not hidden
function! syntastic#util#bufIsActive(buffer) abort " {{{2
    " convert to number, or hell breaks loose
    let buf = str2nr(a:buffer)

    if !bufloaded(buf) || !buflisted(buf)
        return 0
    endif

    " get rid of hidden buffers
    for tab in range(1, tabpagenr('$'))
        if index(tabpagebuflist(tab), buf) >= 0
            return 1
        endif
    endfor

    return 0
endfunction " }}}2

" start in directory a:where and walk up the parent folders until it
" finds a file matching a:what; return path to that file
function! syntastic#util#findInParent(what, where) abort " {{{2
    let here = fnamemodify(a:where, ':p')

    let root = syntastic#util#Slash()
    if syntastic#util#isRunningWindows() && here[1] == ':'
        " The drive letter is an ever-green source of fun.  That's because
        " we don't care about running syntastic on Amiga these days. ;)
        let root = fnamemodify(root, ':p')
        let root = here[0] . root[1:]
    endif

    let old = ''
    while here != ''
        let p = split(globpath(here, a:what, 1), '\n')

        if !empty(p)
            return fnamemodify(p[0], ':p')
        elseif here ==? root || here ==? old
            break
        endif

        let old = here

        " we use ':h:h' rather than ':h' since ':p' adds a trailing '/'
        " if 'here' is a directory
        let here = fnamemodify(here, ':p:h:h')
    endwhile

    return ''
endfunction " }}}2

" Returns unique elements in a list
function! syntastic#util#unique(list) abort " {{{2
    let seen = {}
    let uniques = []
    for e in a:list
        if !has_key(seen, e)
            let seen[e] = 1
            call add(uniques, e)
        endif
    endfor
    return uniques
endfunction " }}}2

" A less noisy shellescape()
function! syntastic#util#shescape(string) abort " {{{2
    return a:string =~# '\m^[A-Za-z0-9_/.-]\+$' ? a:string : shellescape(a:string)
endfunction " }}}2

" A less noisy shellescape(expand())
function! syntastic#util#shexpand(string, ...) abort " {{{2
    return syntastic#util#shescape(a:0 ? expand(a:string, a:1) : expand(a:string, 1))
endfunction " }}}2

" Escape arguments
function! syntastic#util#argsescape(opt) abort " {{{2
    if type(a:opt) == type('') && a:opt != ''
        return [a:opt]
    elseif type(a:opt) == type([])
        return map(copy(a:opt), 'syntastic#util#shescape(v:val)')
    endif

    return []
endfunction " }}}2

" decode XML entities
function! syntastic#util#decodeXMLEntities(string) abort " {{{2
    let str = a:string
    let str = substitute(str, '\m&lt;', '<', 'g')
    let str = substitute(str, '\m&gt;', '>', 'g')
    let str = substitute(str, '\m&quot;', '"', 'g')
    let str = substitute(str, '\m&apos;', "'", 'g')
    let str = substitute(str, '\m&amp;', '\&', 'g')
    return str
endfunction " }}}2

function! syntastic#util#redraw(full) abort " {{{2
    if a:full
        redraw!
    else
        redraw
    endif
endfunction " }}}2

function! syntastic#util#dictFilter(errors, filter) abort " {{{2
    let rules = s:_translateFilter(a:filter)
    " call syntastic#log#debug(g:_SYNTASTIC_DEBUG_TRACE, "applying filter:", rules)
    try
        call filter(a:errors, rules)
    catch /\m^Vim\%((\a\+)\)\=:E/
        let msg = matchstr(v:exception, '\m^Vim\%((\a\+)\)\=:\zs.*')
        call syntastic#log#error('quiet_messages: ' . msg)
    endtry
endfunction " }}}2

" Return a [high, low] list of integers, representing the time
" (hopefully high resolution) since program start
" TODO: This assumes reltime() returns a list of integers.
<<<<<<< HEAD
function! syntastic#util#stamp() " {{{2
=======
function! syntastic#util#stamp() abort " {{{2
>>>>>>> 095230d6
    return reltime(g:_SYNTASTIC_START)
endfunction " }}}2

" }}}1

" Private functions {{{1

function! s:_translateFilter(filters) abort " {{{2
    let conditions = []
    for k in keys(a:filters)
        if type(a:filters[k]) == type([])
            call extend(conditions, map(copy(a:filters[k]), 's:_translateElement(k, v:val)'))
        else
            call add(conditions, s:_translateElement(k, a:filters[k]))
        endif
    endfor

    if conditions == []
        let conditions = ["1"]
    endif
    return len(conditions) == 1 ? conditions[0] : join(map(conditions, '"(" . v:val . ")"'), ' && ')
endfunction " }}}2

function! s:_translateElement(key, term) abort " {{{2
    let fkey = a:key
    if fkey[0] == '!'
        let fkey = fkey[1:]
        let not = 1
    else
        let not = 0
    endif

    if fkey ==? 'level'
        let op = not ? ' ==? ' : ' !=? '
        let ret = 'v:val["type"]' . op . string(a:term[0])
    elseif fkey ==? 'type'
        if a:term ==? 'style'
            let op = not ? ' ==? ' : ' !=? '
            let ret = 'get(v:val, "subtype", "")' . op . '"style"'
        else
            let op = not ? '!' : ''
            let ret = op . 'has_key(v:val, "subtype")'
        endif
    elseif fkey ==? 'regex'
        let op = not ? ' =~? ' : ' !~? '
        let ret = 'v:val["text"]' . op . string(a:term)
    elseif fkey ==? 'file' || fkey[:4] ==? 'file:'
        let op = not ? ' =~# ' : ' !~# '
        let ret = 'bufname(str2nr(v:val["bufnr"]))'
        let mod = fkey[4:]
        if mod != ''
            let ret = 'fnamemodify(' . ret . ', ' . string(mod) . ')'
        endif
        let ret .= op . string(a:term)
    else
        call syntastic#log#warn('quiet_messages: ignoring invalid key ' . strtrans(string(fkey)))
        let ret = "1"
    endif
    return ret
endfunction " }}}2

function! s:_rmrf(what) abort " {{{2
    if !exists('s:rmdir')
        let s:rmdir = syntastic#util#shescape(get(g:, 'netrw_localrmdir', 'rmdir'))
    endif

    if getftype(a:what) ==# 'dir'
        if filewritable(a:what) != 2
            return
        endif

        for f in split(globpath(a:what, '*', 1), "\n")
            call s:_rmrf(f)
        endfor
        silent! call syntastic#util#system(s:rmdir . ' ' . syntastic#util#shescape(a:what))
    else
        silent! call delete(a:what)
    endif
endfunction " }}}2

" }}}1

let &cpo = s:save_cpo
unlet s:save_cpo

" vim: set sw=4 sts=4 et fdm=marker:<|MERGE_RESOLUTION|>--- conflicted
+++ resolved
@@ -326,11 +326,7 @@
 " Return a [high, low] list of integers, representing the time
 " (hopefully high resolution) since program start
 " TODO: This assumes reltime() returns a list of integers.
-<<<<<<< HEAD
-function! syntastic#util#stamp() " {{{2
-=======
 function! syntastic#util#stamp() abort " {{{2
->>>>>>> 095230d6
     return reltime(g:_SYNTASTIC_START)
 endfunction " }}}2
 
