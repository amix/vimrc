if exists('g:loaded_syntastic_util_autoload') || !exists("g:loaded_syntastic_plugin")
    finish
endif
let g:loaded_syntastic_util_autoload = 1

let s:save_cpo = &cpo
set cpo&vim

" Public functions {{{1

function! syntastic#util#isRunningWindows() " {{{2
    return has('win16') || has('win32') || has('win64')
endfunction " }}}2

function! syntastic#util#DevNull() " {{{2
    if syntastic#util#isRunningWindows()
        return 'NUL'
    endif
    return '/dev/null'
endfunction " }}}2

" Get directory separator
function! syntastic#util#Slash() abort " {{{2
    return (!exists("+shellslash") || &shellslash) ? '/' : '\'
endfunction " }}}2

" Create a temporary directory
function! syntastic#util#tmpdir() " {{{2
    let tempdir = ''

    if (has('unix') || has('mac')) && executable('mktemp')
        " TODO: option "-t" to mktemp(1) is not portable
        let tmp = $TMPDIR != '' ? $TMPDIR : $TMP != '' ? $TMP : '/tmp'
        let out = split(system('mktemp -q -d ' . tmp . '/vim-syntastic-' . getpid() . '-XXXXXXXX'), "\n")
        if v:shell_error == 0 && len(out) == 1
            let tempdir = out[0]
        endif
    endif

    if tempdir == ''
        if has('win32') || has('win64')
            let tempdir = $TEMP . syntastic#util#Slash() . 'vim-syntastic-' . getpid()
        elseif has('win32unix')
            let tempdir = s:CygwinPath('/tmp/vim-syntastic-'  . getpid())
        elseif $TMPDIR != ''
            let tempdir = $TMPDIR . '/vim-syntastic-' . getpid()
        else
            let tempdir = '/tmp/vim-syntastic-' . getpid()
        endif
    endif

    return tempdir
endfunction " }}}2

" Recursively remove a directory
function! syntastic#util#rmrf(what) " {{{2
    if  getftype(a:what) ==# 'dir'
        if !exists('s:rmrf')
            let s:rmrf =
                \ has('unix') || has('mac') ? 'rm -rf' :
                \ has('win32') || has('win64') ? 'rmdir /S /Q' :
                \ has('win16') || has('win95') || has('dos16') || has('dos32') ? 'deltree /Y' : ''
        endif

        if s:rmrf != ''
            silent! call system(s:rmrf . ' ' . syntastic#util#shescape(a:what))
        else
            call s:_rmrf(a:what)
        endif
    else
        silent! call delete(a:what)
    endif
endfunction " }}}2

"search the first 5 lines of the file for a magic number and return a map
"containing the args and the executable
"
"e.g.
"
"#!/usr/bin/perl -f -bar
"
"returns
"
"{'exe': '/usr/bin/perl', 'args': ['-f', '-bar']}
function! syntastic#util#parseShebang() " {{{2
    for lnum in range(1, 5)
        let line = getline(lnum)
        if line =~ '^#!'
            let line = substitute(line, '\v^#!\s*(\S+/env(\s+-\S+)*\s+)?', '', '')
            let exe = matchstr(line, '\m^\S*\ze')
            let args = split(matchstr(line, '\m^\S*\zs.*'))
            return { 'exe': exe, 'args': args }
        endif
    endfor

    return { 'exe': '', 'args': [] }
endfunction " }}}2

" Get the value of a variable.  Allow local variables to override global ones.
function! syntastic#util#var(name, ...) " {{{2
    return
        \ exists('b:syntastic_' . a:name) ? b:syntastic_{a:name} :
        \ exists('g:syntastic_' . a:name) ? g:syntastic_{a:name} :
        \ a:0 > 0 ? a:1 : ''
endfunction " }}}2

" Parse a version string.  Return an array of version components.
function! syntastic#util#parseVersion(version) " {{{2
    return map(split(matchstr( a:version, '\v^\D*\zs\d+(\.\d+)+\ze' ), '\m\.'), 'str2nr(v:val)')
endfunction " }}}2

" Run 'command' in a shell and parse output as a version string.
" Returns an array of version components.
function! syntastic#util#getVersion(command) " {{{2
    return syntastic#util#parseVersion(system(a:command))
endfunction " }}}2

" Verify that the 'installed' version is at least the 'required' version.
"
" 'installed' and 'required' must be arrays. If they have different lengths,
" the "missing" elements will be assumed to be 0 for the purposes of checking.
"
" See http://semver.org for info about version numbers.
function! syntastic#util#versionIsAtLeast(installed, required) " {{{2
    return syntastic#util#compareLexi(a:installed, a:required) >= 0
endfunction " }}}2

" Almost lexicographic comparison of two lists of integers. :) If lists
" have different lengths, the "missing" elements are assumed to be 0.
function! syntastic#util#compareLexi(a, b) " {{{2
    for idx in range(max([len(a:a), len(a:b)]))
        let a_element = str2nr(get(a:a, idx, 0))
        let b_element = str2nr(get(a:b, idx, 0))
        if a_element != b_element
            return a_element > b_element ? 1 : -1
        endif
    endfor
    " Everything matched, so it is at least the required version.
    return 0
endfunction " }}}2

" strwidth() was added in Vim 7.3; if it doesn't exist, we use strlen()
" and hope for the best :)
let s:width = function(exists('*strwidth') ? 'strwidth' : 'strlen')
lockvar s:width

function! syntastic#util#screenWidth(str, tabstop) " {{{2
    let chunks = split(a:str, "\t", 1)
    let width = s:width(chunks[-1])
    for c in chunks[:-2]
        let cwidth = s:width(c)
        let width += cwidth + a:tabstop - cwidth % a:tabstop
    endfor
    return width
endfunction " }}}2

"print as much of a:msg as possible without "Press Enter" prompt appearing
function! syntastic#util#wideMsg(msg) " {{{2
    let old_ruler = &ruler
    let old_showcmd = &showcmd

    "This is here because it is possible for some error messages to
    "begin with \n which will cause a "press enter" prompt.
    let msg = substitute(a:msg, "\n", "", "g")

    "convert tabs to spaces so that the tabs count towards the window
    "width as the proper amount of characters
    let chunks = split(msg, "\t", 1)
    let msg = join(map(chunks[:-2], 'v:val . repeat(" ", &tabstop - s:width(v:val) % &tabstop)'), '') . chunks[-1]
    let msg = strpart(msg, 0, &columns - 1)

    set noruler noshowcmd
    call syntastic#util#redraw(0)

    echo msg

    let &ruler = old_ruler
    let &showcmd = old_showcmd
endfunction " }}}2

" Check whether a buffer is loaded, listed, and not hidden
function! syntastic#util#bufIsActive(buffer) " {{{2
    " convert to number, or hell breaks loose
    let buf = str2nr(a:buffer)

    if !bufloaded(buf) || !buflisted(buf)
        return 0
    endif

    " get rid of hidden buffers
    for tab in range(1, tabpagenr('$'))
        if index(tabpagebuflist(tab), buf) >= 0
            return 1
        endif
    endfor

    return 0
endfunction " }}}2

" start in directory a:where and walk up the parent folders until it
" finds a file matching a:what; return path to that file
function! syntastic#util#findInParent(what, where) " {{{2
    let here = fnamemodify(a:where, ':p')

    let root = syntastic#util#Slash()
    if syntastic#util#isRunningWindows() && here[1] == ':'
        " The drive letter is an ever-green source of fun.  That's because
        " we don't care about running syntastic on Amiga these days. ;)
        let root = fnamemodify(root, ':p')
        let root = here[0] . root[1:]
    endif

    let old = ''
    while here != ''
        let p = split(globpath(here, a:what), '\n')

        if !empty(p)
            return fnamemodify(p[0], ':p')
        elseif here ==? root || here ==? old
            break
        endif

        let old = here

        " we use ':h:h' rather than ':h' since ':p' adds a trailing '/'
        " if 'here' is a directory
        let here = fnamemodify(here, ':p:h:h')
    endwhile

    return ''
endfunction " }}}2

" Returns unique elements in a list
function! syntastic#util#unique(list) " {{{2
    let seen = {}
    let uniques = []
    for e in a:list
        if !has_key(seen, e)
            let seen[e] = 1
            call add(uniques, e)
        endif
    endfor
    return uniques
endfunction " }}}2

" A less noisy shellescape()
function! syntastic#util#shescape(string) " {{{2
    return a:string =~ '\m^[A-Za-z0-9_/.-]\+$' ? a:string : shellescape(a:string)
endfunction " }}}2

" A less noisy shellescape(expand())
function! syntastic#util#shexpand(string) " {{{2
    return syntastic#util#shescape(expand(a:string))
endfunction " }}}2

" decode XML entities
function! syntastic#util#decodeXMLEntities(string) " {{{2
    let str = a:string
    let str = substitute(str, '\m&lt;', '<', 'g')
    let str = substitute(str, '\m&gt;', '>', 'g')
    let str = substitute(str, '\m&quot;', '"', 'g')
    let str = substitute(str, '\m&apos;', "'", 'g')
    let str = substitute(str, '\m&amp;', '\&', 'g')
    return str
endfunction " }}}2

function! syntastic#util#redraw(full) " {{{2
    if a:full
        redraw!
    else
        redraw
    endif
endfunction " }}}2

function! syntastic#util#dictFilter(errors, filter) " {{{2
    let rules = s:_translateFilter(a:filter)
    " call syntastic#log#debug(g:SyntasticDebugFilters, "applying filter:", rules)
    try
        call filter(a:errors, rules)
    catch /\m^Vim\%((\a\+)\)\=:E/
        let msg = matchstr(v:exception, '\m^Vim\%((\a\+)\)\=:\zs.*')
        call syntastic#log#error('quiet_messages: ' . msg)
    endtry
endfunction " }}}2

" Return a [high, low] list of integers, representing the time
" (hopefully high resolution) since program start
" TODO: This assumes reltime() returns a list of integers.
function! syntastic#util#stamp() " {{{2
    return reltime(g:syntastic_start)
endfunction " }}}2

" }}}1

" Private functions {{{1

function! s:_translateFilter(filters) " {{{2
    let conditions = []
    for k in keys(a:filters)
        if type(a:filters[k]) == type([])
            call extend(conditions, map(copy(a:filters[k]), 's:_translateElement(k, v:val)'))
        else
            call add(conditions, s:_translateElement(k, a:filters[k]))
        endif
    endfor

    if conditions == []
        let conditions = ["1"]
    endif
    return len(conditions) == 1 ? conditions[0] : join(map(conditions, '"(" . v:val . ")"'), ' && ')
endfunction " }}}2

function! s:_translateElement(key, term) " {{{2
    if a:key ==? 'level'
        let ret = 'v:val["type"] !=? ' . string(a:term[0])
    elseif a:key ==? 'type'
        let ret = a:term ==? 'style' ? 'get(v:val, "subtype", "") !=? "style"' : 'has_key(v:val, "subtype")'
    elseif a:key ==? 'regex'
        let ret = 'v:val["text"] !~? ' . string(a:term)
    elseif a:key ==? 'file'
        let ret = 'bufname(str2nr(v:val["bufnr"])) !~# ' . string(a:term)
    else
        call syntastic#log#warn('quiet_messages: ignoring invalid key ' . strtrans(string(a:key)))
        let ret = "1"
    endif
    return ret
endfunction " }}}2

<<<<<<< HEAD
=======
function! s:_rmrf(what) " {{{2
    if !exists('s:rmdir')
        let s:rmdir = syntastic#util#shescape(get(g:, 'netrw_localrmdir', 'rmdir'))
    endif

    if getftype(a:what) ==# 'dir'
        for f in split(globpath(a:what, '*'), "\n")
            call s:_rmrf(f)
        endfor
        silent! call system(s:rmdir . ' ' . syntastic#util#shescape(a:what))
    else
        silent! call delete(a:what)
    endif
endfunction " }}}2

>>>>>>> f57d81bb
" }}}1

let &cpo = s:save_cpo
unlet s:save_cpo

" vim: set sw=4 sts=4 et fdm=marker:<|MERGE_RESOLUTION|>--- conflicted
+++ resolved
@@ -326,8 +326,6 @@
     return ret
 endfunction " }}}2
 
-<<<<<<< HEAD
-=======
 function! s:_rmrf(what) " {{{2
     if !exists('s:rmdir')
         let s:rmdir = syntastic#util#shescape(get(g:, 'netrw_localrmdir', 'rmdir'))
@@ -343,7 +341,6 @@
     endif
 endfunction " }}}2
 
->>>>>>> f57d81bb
 " }}}1
 
 let &cpo = s:save_cpo
