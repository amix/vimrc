"============================================================================
"File:        closurecompiler.vim
"Description: Javascript syntax checker - using Google Closure Compiler
"Maintainer:  Motohiro Takayama <mootoh at gmail dot com>
"License:     This program is free software. It comes without any warranty,
"             to the extent permitted by applicable law. You can redistribute
"             it and/or modify it under the terms of the Do What The Fuck You
"             Want To Public License, Version 2, as published by Sam Hocevar.
"             See http://sam.zoy.org/wtfpl/COPYING for more details.
"============================================================================

if exists("g:loaded_syntastic_javascript_closurecompiler_checker")
    finish
endif
let g:loaded_syntastic_javascript_closurecompiler_checker = 1

let s:save_cpo = &cpo
set cpo&vim

function! SyntaxCheckers_javascript_closurecompiler_IsAvailable() dict
    call syntastic#log#deprecationWarn('javascript_closure_compiler_path', 'javascript_closurecompiler_path')

    if !executable(self.getExec())
        return 0
    endif

    let s:has_script = exists('g:syntastic_javascript_closurecompiler_script')
    if s:has_script
        return 1
    endif

    let cp = get(g:, 'syntastic_javascript_closurecompiler_path', '')
    call self.log('g:syntastic_javascript_closurecompiler_path =', cp)

    let jar = expand(cp, 1)
    call self.log('filereadable(' . string(jar) . ') = ' . filereadable(jar))

    return filereadable(jar)
endfunction

function! SyntaxCheckers_javascript_closurecompiler_GetLocList() dict
    call syntastic#log#deprecationWarn('javascript_closure_compiler_options', 'javascript_closurecompiler_args')
    call syntastic#log#deprecationWarn('javascript_closure_compiler_file_list', 'javascript_closurecompiler_file_list')

    let flist = expand(get(g:, 'syntastic_javascript_closurecompiler_file_list', ''), 1)
    if filereadable(flist)
        let file_list = map( readfile(flist), 'expand(v:var, 1)' )
    else
        let file_list = [expand('%', 1)]
    endif

    let makeprg = self.makeprgBuild({
<<<<<<< HEAD
        \ 'exe_after': (s:has_script ? [] : ['-jar', expand(g:syntastic_javascript_closurecompiler_path)]),
=======
        \ 'exe_after': (s:has_script ? [] : ['-jar', expand(g:syntastic_javascript_closurecompiler_path, 1)]),
>>>>>>> 095230d6
        \ 'args_after': '--js',
        \ 'fname': file_list })

    let errorformat =
        \ '%-GOK,'.
        \ '%E%f:%l: ERROR - %m,'.
        \ '%W%f:%l: WARNING - %m,'.
        \ '%Z%p^'

    return SyntasticMake({
        \ 'makeprg': makeprg,
        \ 'errorformat': errorformat })
endfunction

call g:SyntasticRegistry.CreateAndRegisterChecker({
    \ 'filetype': 'javascript',
    \ 'name': 'closurecompiler',
    \ 'exec': get(g:, 'syntastic_javascript_closurecompiler_script', 'java')})

let &cpo = s:save_cpo
unlet s:save_cpo

" vim: set sw=4 sts=4 et fdm=marker:<|MERGE_RESOLUTION|>--- conflicted
+++ resolved
@@ -50,11 +50,7 @@
     endif
 
     let makeprg = self.makeprgBuild({
-<<<<<<< HEAD
-        \ 'exe_after': (s:has_script ? [] : ['-jar', expand(g:syntastic_javascript_closurecompiler_path)]),
-=======
         \ 'exe_after': (s:has_script ? [] : ['-jar', expand(g:syntastic_javascript_closurecompiler_path, 1)]),
->>>>>>> 095230d6
         \ 'args_after': '--js',
         \ 'fname': file_list })
 
