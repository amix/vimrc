                   ,
                  / \,,_  .'|
               ,{{| /}}}}/_.'            _____________________________________________
              }}}}` '{{'  '.            /                                             \
            {{{{{    _   ;, \          /            Ladies and Gentlemen,              \
         ,}}}}}}    /o`\  ` ;)        |                                                |
        {{{{{{   /           (        |                 this is ...                    |
        }}}}}}   |            \       |                                                |
       {{{{{{{{   \            \      |                                                |
       }}}}}}}}}   '.__      _  |     |    _____             __             __  _      |
       {{{{{{{{       /`._  (_\ /     |   / ___/__  ______  / /_____ ______/ /_(_)____ |
        }}}}}}'      |    //___/   --=:   \__ \/ / / / __ \/ __/ __ `/ ___/ __/ / ___/ |
    jgs `{{{{`       |     '--'       |  ___/ / /_/ / / / / /_/ /_/ (__  ) /_/ / /__   |
         }}}`                         | /____/\__, /_/ /_/\__/\__,_/____/\__/_/\___/   |
                                      |      /____/                                    |
                                      |                                               /
                                       \_____________________________________________/


- - -
1. [Introduction](#introduction)  
2. [Installation](#installation)  
2.1. [Requirements](#requirements)  
2.2. [Installing syntastic with Pathogen](#installpathogen)  
3. [Recommended settings](#settings)  
4. [FAQ](#faq)  
4.1. [I installed syntastic but it isn't reporting any errors...](#faqinfo)  
4.2. [The `python` checker complains about syntactically valid Python 3 constructs...](#faqpython3)  
4.3. [Are there any local checkers for HTML5 that I can use with syntastic?](#faqhtml5)  
4.4. [The `perl` checker has stopped working...](#faqperl)  
4.5. [What happened to the `rustc` checker?](#faqrust)  
4.6. [What happened to the `xcrun` checker?](#faqxcrun)  
4.7. [I run a checker and the location list is not updated...](#faqloclist)  
4.7. [I run`:lopen` or `:lwindow` and the error window is empty...](#faqloclist)  
4.8. [How can I pass additional arguments to a checker?](#faqargs)  
4.9. [Syntastic supports several checkers for my filetype - how do I tell which one(s) to use?](#faqcheckers)  
4.10. [What is the difference between syntax checkers and style checkers?](#faqstyle)  
4.11. [I have enabled multiple checkers for the current filetype.  How can I display all of the errors from all of the checkers together?](#faqaggregate)  
4.12. [How can I jump between the different errors without using the location list at the bottom of the window?](#faqlnext)  
4.13. [The error window is closed automatically when I :quit the current buffer but not when I :bdelete it?](#faqbdelete)  
5. [Resources](#otherresources)  

- - -

<a name="introduction"></a>

## 1\. Introduction

Syntastic is a syntax checking plugin for [Vim][13] that runs files through
external syntax checkers and displays any resulting errors to the user. This
can be done on demand, or automatically as files are saved. If syntax errors
are detected, the user is notified and is happy because they didn't have to
compile their code or execute their script to find them.

<<<<<<< HEAD
At the time of this writing, syntax checking plugins exist for ActionScript,
Ada, AppleScript, Arduino, AsciiDoc, ASM, BEMHTML, Bro, Bourne shell, C,
C++, C#, Cabal, Chef, CoffeeScript, Coco, Coq, CSS, Cucumber, CUDA, D, Dart,
DocBook, Dust, Elixir, Erlang, eRuby, Fortran, Gentoo metadata, GLSL, Go,
Haml, Haskell, Haxe, Handlebars, HSS, HTML, Java, JavaScript, JSON, JSX, LESS,
Lex, Limbo, LISP, LLVM intermediate language, Lua, Markdown, MATLAB, NASM,
Objective-C, Objective-C++, OCaml, Perl, Perl POD, PHP, gettext Portable
=======
At the time of this writing, syntastic has checking plugins for ActionScript,
Ada, API Blueprint, AppleScript, AsciiDoc, ASM, BEMHTML, Bro, Bourne shell,
C, C++, C#, Cabal, Chef, CoffeeScript, Coco, Coq, CSS, Cucumber, CUDA, D,
Dart, DocBook, Dust, Elixir, Erlang, eRuby, Fortran, Gentoo metadata, GLSL,
Go, Haml, Haskell, Haxe, Handlebars, HSS, HTML, Java, JavaScript, JSON, JSX,
LESS, Lex, Limbo, LISP, LLVM intermediate language, Lua, Markdown, MATLAB,
NASM, Objective-C, Objective-C++, OCaml, Perl, Perl POD, PHP, gettext Portable
>>>>>>> 095230d6
Object, OS X and iOS property lists, Puppet, Python, R, Racket, Relax NG,
reStructuredText, RPM spec, Ruby, SASS/SCSS, Scala, Slim, SML, Tcl, TeX,
Texinfo, Twig, TypeScript, Vala, Verilog, VHDL, VimL, xHtml, XML, XSLT, YACC,
YAML, z80, Zope page templates, and zsh.  See the [wiki][3] for details about
the corresponding supported checkers.

A number of third-party Vim plugins also provide checkers for syntastic,
for example: [omnisharp-vim][25], [rust.vim][12], [syntastic-extras][26],
[syntastic-more][27], and [vim-swift][24].

Below is a screenshot showing the methods that Syntastic uses to display syntax
errors.  Note that, in practise, you will only have a subset of these methods
enabled.

![Screenshot 1][0]

1. Errors are loaded into the location list for the corresponding window.
2. When the cursor is on a line containing an error, the error message is echoed in the command window.
3. Signs are placed beside lines with errors - note that warnings are displayed in a different color.
4. There is a configurable statusline flag you can include in your statusline config.
5. Hover the mouse over a line containing an error and the error message is displayed as a balloon.
6. (not shown) Highlighting errors with syntax highlighting. Erroneous parts of lines can be highlighted.

<a name="installation"></a>

## 2\. Installation

<a name="requirements"></a>
<<<<<<< HEAD

### 2.1\. Requirements

Syntastic itself has rather relaxed requirements: it doesn't have any external
dependencies, and it needs a version of [Vim][13] compiled with a few common
features: `autocmd`, `eval`, `file_in_path`, `modify_fname`, `quickfix`,
`reltime`, and `user_commands`. Not all possible combinations of features that
include the ones above make equal sense on all operating systems, but Vim
version 7 or later with the "normal", "big", or "huge" feature sets should be
fine.

Syntastic should work with any modern plugin managers for Vim, such as
[NeoBundle][14], [Pathogen][1], [Vim-Addon-Manager][15], [Vim-Plug][16], or
[Vundle][17]. Instructions for installing syntastic with [Pathogen][1] are
included below for completeness.

Last but not least: syntastic doesn't know how to do any syntax checks by
itself. In order to get meaningful results you need to install external
checkers corresponding to the types of files you use. Please consult the
[wiki][3] for a list of supported checkers.

<a name="installpathogen"></a>

### 2.2\. Installing syntastic with Pathogen

=======

### 2.1\. Requirements

Syntastic itself has rather relaxed requirements: it doesn't have any external
dependencies, and it needs a version of [Vim][13] compiled with a few common
features: `autocmd`, `eval`, `file_in_path`, `modify_fname`, `quickfix`,
`reltime`, and `user_commands`. Not all possible combinations of features that
include the ones above make equal sense on all operating systems, but Vim
version 7 or later with the "normal", "big", or "huge" feature sets should be
fine.

Syntastic should work with any modern plugin managers for Vim, such as
[NeoBundle][14], [Pathogen][1], [Vim-Addon-Manager][15], [Vim-Plug][16], or
[Vundle][17]. Instructions for installing syntastic with [Pathogen][1] are
included below for completeness.

Last but not least: syntastic doesn't know how to do any syntax checks by
itself. In order to get meaningful results you need to install external
checkers corresponding to the types of files you use. Please consult the
[wiki][3] for a list of supported checkers.

<a name="installpathogen"></a>

### 2.2\. Installing syntastic with Pathogen

>>>>>>> 095230d6
If you already have [Pathogen][1] working then skip [Step 1](#step1) and go to
[Step 2](#step2).

<a name="step1"></a>

#### 2.2.1\. Step 1: Install pathogen.vim

First I'll show you how to install Tim Pope's [Pathogen][1] so that it's easy to
install syntastic.  Do this in your terminal so that you get the `pathogen.vim`
file and the directories it needs:
```sh
mkdir -p ~/.vim/autoload ~/.vim/bundle && \
curl -LSso ~/.vim/autoload/pathogen.vim https://tpo.pe/pathogen.vim
```
Next you *need* to add this to your `~/.vimrc`:
```vim
execute pathogen#infect()
```

<a name="step2"></a>

#### 2.2.2\. Step 2: Install syntastic as a Pathogen bundle

You now have pathogen installed and can put syntastic into `~/.vim/bundle` like
this:
```sh
cd ~/.vim/bundle && \
git clone https://github.com/scrooloose/syntastic.git
```
Quit vim and start it back up to reload it, then type:
```vim
:Helptags
```
If you get an error when you do this, then you probably didn't install
[Pathogen][1] right.  Go back to [Step 1](#step1) and make sure you did the
following:

1. Created both the `~/.vim/autoload` and `~/.vim/bundle` directories.
2. Added the `execute pathogen#infect()` line to your `~/.vimrc` file
3. Did the `git clone` of syntastic inside `~/.vim/bundle`
4. Have permissions to access all of these directories.

<a name="settings"></a>

## 3\. Recommended settings

Syntastic has a large number of options that can be configured, and the
defaults are not particularly well suitable for new users.  It is recommended
that you start by adding the following lines to your `vimrc` file, and return
to them after reading the manual (see `:help syntastic` in Vim):
```vim
set statusline+=%#warningmsg#
set statusline+=%{SyntasticStatuslineFlag()}
set statusline+=%*

let g:syntastic_always_populate_loc_list = 1
let g:syntastic_auto_loc_list = 1
let g:syntastic_check_on_open = 1
let g:syntastic_check_on_wq = 0
```

<a name="faq"></a>

## 4\. FAQ

<a name="faqinfo"></a>

__4.1. Q. I installed syntastic but it isn't reporting any errors...__

A. The most likely reason is that none of the syntax checkers that it requires
is installed. For example: by default, python requires either `flake8` or
`pylint` to be installed and in your `$PATH`. To see which executables are
supported, look at the [wiki][3]. Note that aliases do not work; the actual
executables must be available in your `$PATH`. Symbolic links are okay though.
You can see syntastic's idea of available checkers by running `:SyntasticInfo`.

A second probable reason is that none of the available checkers are
enabled. Syntastic comes preconfigured with a default list of enabled checkers
per filetype, but this list is kept short in order to prevent slowing down Vim
or trying to run conflicting checks. The command `:SyntasticInfo` will show you
which checkers are enabled. You can tell syntastic which checkers (among the
available ones) you want to run by setting `g:syntastic_<filetype>_checkers` in
your `vimrc` (see [below](#faqcheckers)).

A third possible reason is that the `$PATH` seen by syntastic might not be same
as the `$PATH` in your login shell. Syntastic runs checkers using the shell
pointed to by Vim's `shell` (or by `g:syntastic_shell`, if set), and that's the
shell you need to configure to set the proper `$PATH` and environment variables
for your checkers. You can see syntastic's idea of `$PATH` by running
```vim
:echo syntastic#util#system('echo "$PATH"')
```
on UNIX and Mac OS-X systems, or
```vim
:echo syntastic#util#system('echo %PATH%')
```
on Windows.

Finally, another reason it could fail is that either the command line options
or the error output for a syntax checker may have changed. In this case, make
sure you have the latest version of the syntax checker installed. If it still
fails then post an [issue][4] - or better yet, create a pull request.

<a name="faqpython3"></a>

__4.2. Q. The `python` checker complains about syntactically valid Python 3 constructs...__

A. Configure the `python` checker to call a Python 3 interpreter rather than
Python 2, e.g:
```vim
let g:syntastic_python_python_exec = '/path/to/python3'
```

<a name="faqhtml5"></a>

__4.3. Q. Are there any local checkers for HTML5 that I can use with syntastic?__

[HTML Tidy][18] has a fork named [HTML Tidy for HTML5][19].  It's a drop
in replacement, and syntastic can use it without changes.  Just install it
somewhere and point `g:syntastic_html_tidy_exec` to its executable:
```vim
let g:syntastic_html_tidy_exec = 'tidy5'
```
Alternatively, you can install [vnu.jar][21] from the [validator.nu][20]
project and run it as a [HTTP server][23]:
```sh
$ java -Xss512k -cp /path/to/vnu.jar nu.validator.servlet.Main 8888
```
Then you can [configure][22] syntastic to use it:
```vim
let g:syntastic_html_validator_api = 'http://localhost:8888/'
```

<a name="faqperl"></a>

__4.4. Q. The `perl` checker has stopped working...__

A. The `perl` checker runs `perl -c` against your file, which in turn
__executes__ any `BEGIN`, `UNITCHECK`, and `CHECK` blocks, and any `use`
statements in your file (cf. [perlrun][10]).  This is probably fine if you
wrote the file yourself, but it's a security problem if you're checking third
party files.  Since there is currently no way to disable this behaviour while
still producing useful results, the checker is now disabled by default.  To
(re-)enable it, make sure the `g:syntastic_perl_checkers` list includes `perl`,
and set `g:syntastic_enable_perl_checker` to 1 in your `vimrc`:
```vim
let g:syntastic_enable_perl_checker = 1
```

<a name="faqrust"></a>

__4.5. Q. What happened to the `rustc` checker?__

A. It is now part of the [rust.vim][12] plugin.  If you install this plugin the
checker should be picked up automatically by syntastic.

<a name="faqxcrun"></a>

__4.6. Q. What happened to the `xcrun` checker?__

A. The `xcrun` checker used to have a security problem and it has been removed.
A better checker for __Swift__ is part of the [vim-swift][24] plugin.  If you
install this plugin the checker should be picked up automatically by syntastic.

<a name="faqloclist"></a>

__4.7. Q. I run a checker and the location list is not updated...__  
__4.7. Q. I run`:lopen` or `:lwindow` and the error window is empty...__

A. By default the location list is changed only when you run the `:Errors`
command, in order to minimise conflicts with other plugins.  If you want the
location list to always be updated when you run the checkers, add this line to
your `vimrc`:
```vim
let g:syntastic_always_populate_loc_list = 1
```

<a name="faqargs"></a>

__4.8. Q. How can I pass additional arguments to a checker?__

A. Almost all syntax checkers use the `makeprgBuild()` function. Those checkers
that do can be configured using global variables. The general form of the
global `args` variables is `syntastic_<filetype>_<checker>_args`.

So, If you wanted to pass `--my --args --here` to the ruby mri checker you
would add this line to your `vimrc`:
```vim
let g:syntastic_ruby_mri_args = "--my --args --here"
```

See `:help syntastic-checker-options` for more information.

<a name="faqcheckers"></a>

__4.9. Q. Syntastic supports several checkers for my filetype - how do I tell it
which one(s) to use?__

A. Stick a line like this in your `vimrc`:
```vim
let g:syntastic_<filetype>_checkers = ['<checker-name>']
```

To see the list of supported checkers for your filetype look at the
[wiki][3].

e.g. Python has the following checkers, among others: `flake8`, `pyflakes`,
`pylint` and a native `python` checker.

To tell syntastic to use `pylint`, you would use this setting:
```vim
let g:syntastic_python_checkers = ['pylint']
```

Checkers can be chained together like this:
```vim
let g:syntastic_php_checkers = ['php', 'phpcs', 'phpmd']
```

This is telling syntastic to run the `php` checker first, and if no errors are
found, run `phpcs`, and then `phpmd`.

You can also run checkers explicitly by calling `:SyntasticCheck <checker>`.

e.g. to run `phpcs` and `phpmd`:
```vim
:SyntasticCheck phpcs phpmd
```

This works for any checkers available for the current filetype, even if they
aren't listed in `g:syntastic_<filetype>_checkers`.  You can't run checkers for
"foreign" filetypes though (e.g. you can't run, say, a Python checker if the
filetype of the current file is `php`).

<a name="faqstyle"></a>

__4.10. Q. What is the difference between syntax checkers and style checkers?__

A. The errors and warnings they produce are highlighted differently and can
be filtered by different rules, but otherwise the distinction is pretty much
arbitrary. There is an ongoing effort to keep things consistent, so you can
_generally_ expect messages produced by syntax checkers to be _mostly_ related
to syntax, and messages produced by style checkers to be _mostly_ about style.
But there can be no formal guarantee that, say, a style checker that runs into
a syntax error wouldn't die with a fatal message, nor that a syntax checker
wouldn't give you warnings against using some constructs as being bad practice.
There is also no guarantee that messages marked as "style" are less severe than
the ones marked as "syntax" (whatever that might mean). And there are even a
few Frankenstein checkers (for example `flake8` and `pylama`) that, by their
nature, produce both kinds of messages. Syntastic is not smart enough to be
able to sort out these things by itself.

In fact it's more useful to look at this from the perspective of filtering
unwanted messages, rather than as an indicator of severity levels.  The
distinction between syntax and style is orthogonal to the distinction between
errors and warnings, and thus you can turn off messages based on level, on
type, or both.

e.g. To disable all style messages:
```vim
let g:syntastic_quiet_messages = { "type": "style" }
```
See `:help syntastic_quiet_messages` for details.

<a name="faqaggregate"></a>

__4.11. Q. I have enabled multiple checkers for the current filetype.  How can I
display all of the errors from all of the checkers together?__

A. Set `g:syntastic_aggregate_errors` to 1 in your `vimrc`:
```vim
let g:syntastic_aggregate_errors = 1
```

See `:help syntastic-aggregating-errors` for more details.

<a name="faqlnext"></a>

__4.12. Q. How can I jump between the different errors without using the location
list at the bottom of the window?__

A. Vim provides several built-in commands for this. See `:help :lnext` and
`:help :lprevious`.

If you use these commands a lot then you may want to add shortcut mappings to
your `vimrc`, or install something like [unimpaired][2], which provides such
mappings (among other things).

<a name="faqbdelete"></a>

__4.13. Q. The error window is closed automatically when I :quit the current buffer
but not when I :bdelete it?__

A. There is no safe way to handle that situation automatically, but you can
work around it:

```vim
nnoremap <silent> <C-d> :lclose<CR>:bdelete<CR>
cabbrev <silent> bd lclose\|bdelete
```

<a name="otherresources"></a>

## 5\. Resources

The preferred place for posting suggestions, reporting bugs, and general
discussions related to syntastic is the [issue tracker at GitHub][4].
A guide for writing syntax checkers can be found in the [wiki][11].
There are also a dedicated [google group][5], and a
[syntastic tag at StackOverflow][6].

Syntastic aims to provide a common interface to syntax checkers for as many
languages as possible.  For particular languages, there are, of course, other
plugins that provide more functionality than syntastic.  You might want to take
a look at [jedi-vim][7], [python-mode][8], or [YouCompleteMe][9].

[0]: https://github.com/scrooloose/syntastic/raw/master/_assets/screenshot_1.png
[1]: https://github.com/tpope/vim-pathogen
[2]: https://github.com/tpope/vim-unimpaired
[3]: https://github.com/scrooloose/syntastic/wiki/Syntax-Checkers
[4]: https://github.com/scrooloose/syntastic/issues
[5]: https://groups.google.com/group/vim-syntastic
[6]: http://stackoverflow.com/questions/tagged/syntastic
[7]: https://github.com/davidhalter/jedi-vim
[8]: https://github.com/klen/python-mode
[9]: http://valloric.github.io/YouCompleteMe/
[10]: http://perldoc.perl.org/perlrun.html#*-c*
[11]: https://github.com/scrooloose/syntastic/wiki/Syntax-Checker-Guide
<<<<<<< HEAD
[12]: https://github.com/rust-lang/rust/
=======
[12]: https://github.com/rust-lang/rust.vim
>>>>>>> 095230d6
[13]: http://www.vim.org/
[14]: https://github.com/Shougo/neobundle.vim
[15]: https://github.com/MarcWeber/vim-addon-manager
[16]: https://github.com/junegunn/vim-plug/
[17]: https://github.com/gmarik/Vundle.vim
<<<<<<< HEAD
=======
[18]: http://tidy.sourceforge.net/
[19]: http://www.htacg.org/tidy-html5/
[20]: http://about.validator.nu/
[21]: https://github.com/validator/validator/releases/latest
[22]: https://github.com/scrooloose/syntastic/wiki/HTML%3A---validator
[23]: http://validator.github.io/validator/#standalone
[24]: https://github.com/kballard/vim-swift
[25]: https://github.com/OmniSharp/omnisharp-vim
[26]: https://github.com/myint/syntastic-extras
[27]: https://github.com/roktas/syntastic-more
>>>>>>> 095230d6

<!--
vim:tw=79:sw=4:
--><|MERGE_RESOLUTION|>--- conflicted
+++ resolved
@@ -52,15 +52,6 @@
 are detected, the user is notified and is happy because they didn't have to
 compile their code or execute their script to find them.
 
-<<<<<<< HEAD
-At the time of this writing, syntax checking plugins exist for ActionScript,
-Ada, AppleScript, Arduino, AsciiDoc, ASM, BEMHTML, Bro, Bourne shell, C,
-C++, C#, Cabal, Chef, CoffeeScript, Coco, Coq, CSS, Cucumber, CUDA, D, Dart,
-DocBook, Dust, Elixir, Erlang, eRuby, Fortran, Gentoo metadata, GLSL, Go,
-Haml, Haskell, Haxe, Handlebars, HSS, HTML, Java, JavaScript, JSON, JSX, LESS,
-Lex, Limbo, LISP, LLVM intermediate language, Lua, Markdown, MATLAB, NASM,
-Objective-C, Objective-C++, OCaml, Perl, Perl POD, PHP, gettext Portable
-=======
 At the time of this writing, syntastic has checking plugins for ActionScript,
 Ada, API Blueprint, AppleScript, AsciiDoc, ASM, BEMHTML, Bro, Bourne shell,
 C, C++, C#, Cabal, Chef, CoffeeScript, Coco, Coq, CSS, Cucumber, CUDA, D,
@@ -68,7 +59,6 @@
 Go, Haml, Haskell, Haxe, Handlebars, HSS, HTML, Java, JavaScript, JSON, JSX,
 LESS, Lex, Limbo, LISP, LLVM intermediate language, Lua, Markdown, MATLAB,
 NASM, Objective-C, Objective-C++, OCaml, Perl, Perl POD, PHP, gettext Portable
->>>>>>> 095230d6
 Object, OS X and iOS property lists, Puppet, Python, R, Racket, Relax NG,
 reStructuredText, RPM spec, Ruby, SASS/SCSS, Scala, Slim, SML, Tcl, TeX,
 Texinfo, Twig, TypeScript, Vala, Verilog, VHDL, VimL, xHtml, XML, XSLT, YACC,
@@ -97,7 +87,6 @@
 ## 2\. Installation
 
 <a name="requirements"></a>
-<<<<<<< HEAD
 
 ### 2.1\. Requirements
 
@@ -123,33 +112,6 @@
 
 ### 2.2\. Installing syntastic with Pathogen
 
-=======
-
-### 2.1\. Requirements
-
-Syntastic itself has rather relaxed requirements: it doesn't have any external
-dependencies, and it needs a version of [Vim][13] compiled with a few common
-features: `autocmd`, `eval`, `file_in_path`, `modify_fname`, `quickfix`,
-`reltime`, and `user_commands`. Not all possible combinations of features that
-include the ones above make equal sense on all operating systems, but Vim
-version 7 or later with the "normal", "big", or "huge" feature sets should be
-fine.
-
-Syntastic should work with any modern plugin managers for Vim, such as
-[NeoBundle][14], [Pathogen][1], [Vim-Addon-Manager][15], [Vim-Plug][16], or
-[Vundle][17]. Instructions for installing syntastic with [Pathogen][1] are
-included below for completeness.
-
-Last but not least: syntastic doesn't know how to do any syntax checks by
-itself. In order to get meaningful results you need to install external
-checkers corresponding to the types of files you use. Please consult the
-[wiki][3] for a list of supported checkers.
-
-<a name="installpathogen"></a>
-
-### 2.2\. Installing syntastic with Pathogen
-
->>>>>>> 095230d6
 If you already have [Pathogen][1] working then skip [Step 1](#step1) and go to
 [Step 2](#step2).
 
@@ -478,18 +440,12 @@
 [9]: http://valloric.github.io/YouCompleteMe/
 [10]: http://perldoc.perl.org/perlrun.html#*-c*
 [11]: https://github.com/scrooloose/syntastic/wiki/Syntax-Checker-Guide
-<<<<<<< HEAD
-[12]: https://github.com/rust-lang/rust/
-=======
 [12]: https://github.com/rust-lang/rust.vim
->>>>>>> 095230d6
 [13]: http://www.vim.org/
 [14]: https://github.com/Shougo/neobundle.vim
 [15]: https://github.com/MarcWeber/vim-addon-manager
 [16]: https://github.com/junegunn/vim-plug/
 [17]: https://github.com/gmarik/Vundle.vim
-<<<<<<< HEAD
-=======
 [18]: http://tidy.sourceforge.net/
 [19]: http://www.htacg.org/tidy-html5/
 [20]: http://about.validator.nu/
@@ -500,7 +456,6 @@
 [25]: https://github.com/OmniSharp/omnisharp-vim
 [26]: https://github.com/myint/syntastic-extras
 [27]: https://github.com/roktas/syntastic-more
->>>>>>> 095230d6
 
 <!--
 vim:tw=79:sw=4:
