--- conflicted
+++ resolved
@@ -168,7 +168,6 @@
 The [leader](http://learnvimscriptthehardway.stevelosh.com/chapters/06.html#leader) is `,`, so whenever you see `<leader>` it means `,`.
 
 
-<<<<<<< HEAD
 ### Plugin related mappings
 
 Open [fzf.vim](https://github.com/junegunn/fzf.vim) `:Buffers` to see and manage the current buffers (`<leader>o`):
@@ -193,9 +192,6 @@
 
     map <leader>z :Goyo<cr>
 
-
-=======
->>>>>>> 5108ca4e
 ### Normal mode mappings
 
 Fast saving of a buffer (`<leader>w`):
